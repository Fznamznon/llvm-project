//===--- FileManager.h - File System Probing and Caching --------*- C++ -*-===//
//
// Part of the LLVM Project, under the Apache License v2.0 with LLVM Exceptions.
// See https://llvm.org/LICENSE.txt for license information.
// SPDX-License-Identifier: Apache-2.0 WITH LLVM-exception
//
//===----------------------------------------------------------------------===//
///
/// \file
/// Defines the clang::FileManager interface and associated types.
///
//===----------------------------------------------------------------------===//

#ifndef LLVM_CLANG_BASIC_FILEMANAGER_H
#define LLVM_CLANG_BASIC_FILEMANAGER_H

#include "clang/Basic/DirectoryEntry.h"
#include "clang/Basic/FileEntry.h"
#include "clang/Basic/FileSystemOptions.h"
#include "clang/Basic/LLVM.h"
#include "llvm/ADT/DenseMap.h"
#include "llvm/ADT/IntrusiveRefCntPtr.h"
#include "llvm/ADT/PointerUnion.h"
#include "llvm/ADT/SmallVector.h"
#include "llvm/ADT/StringMap.h"
#include "llvm/ADT/StringRef.h"
#include "llvm/Support/Allocator.h"
#include "llvm/Support/ErrorOr.h"
#include "llvm/Support/FileSystem.h"
#include "llvm/Support/VirtualFileSystem.h"
#include <ctime>
#include <map>
#include <memory>
#include <string>

namespace llvm {

class MemoryBuffer;

} // end namespace llvm

namespace clang {

class FileSystemStatCache;

/// Implements support for file system lookup, file system caching,
/// and directory search management.
///
/// This also handles more advanced properties, such as uniquing files based
/// on "inode", so that a file with two names (e.g. symlinked) will be treated
/// as a single file.
///
class FileManager : public RefCountedBase<FileManager> {
  IntrusiveRefCntPtr<llvm::vfs::FileSystem> FS;
  FileSystemOptions FileSystemOpts;
  llvm::SpecificBumpPtrAllocator<FileEntry> FilesAlloc;
  llvm::SpecificBumpPtrAllocator<DirectoryEntry> DirsAlloc;

  /// Cache for existing real directories.
  llvm::DenseMap<llvm::sys::fs::UniqueID, DirectoryEntry *> UniqueRealDirs;

  /// Cache for existing real files.
  llvm::DenseMap<llvm::sys::fs::UniqueID, FileEntry *> UniqueRealFiles;

  /// The virtual directories that we have allocated.
  ///
  /// For each virtual file (e.g. foo/bar/baz.cpp), we add all of its parent
  /// directories (foo/ and foo/bar/) here.
  SmallVector<DirectoryEntry *, 4> VirtualDirectoryEntries;
  /// The virtual files that we have allocated.
  SmallVector<FileEntry *, 4> VirtualFileEntries;

  /// A set of files that bypass the maps and uniquing.  They can have
  /// conflicting filenames.
  SmallVector<FileEntry *, 0> BypassFileEntries;

  /// A cache that maps paths to directory entries (either real or
  /// virtual) we have looked up, or an error that occurred when we looked up
  /// the directory.
  ///
  /// The actual Entries for real directories/files are
  /// owned by UniqueRealDirs/UniqueRealFiles above, while the Entries
  /// for virtual directories/files are owned by
  /// VirtualDirectoryEntries/VirtualFileEntries above.
  ///
  llvm::StringMap<llvm::ErrorOr<DirectoryEntry &>, llvm::BumpPtrAllocator>
  SeenDirEntries;

  /// A cache that maps paths to file entries (either real or
  /// virtual) we have looked up, or an error that occurred when we looked up
  /// the file.
  ///
  /// \see SeenDirEntries
  llvm::StringMap<llvm::ErrorOr<FileEntryRef::MapValue>, llvm::BumpPtrAllocator>
      SeenFileEntries;

  /// A mirror of SeenFileEntries to give fake answers for getBypassFile().
  ///
  /// Don't bother hooking up a BumpPtrAllocator. This should be rarely used,
  /// and only on error paths.
  std::unique_ptr<llvm::StringMap<llvm::ErrorOr<FileEntryRef::MapValue>>>
      SeenBypassFileEntries;

  /// The file entry for stdin, if it has been accessed through the FileManager.
  OptionalFileEntryRef STDIN;

  /// The canonical names of files and directories .
  llvm::DenseMap<const void *, llvm::StringRef> CanonicalNames;

  /// Storage for canonical names that we have computed.
  llvm::BumpPtrAllocator CanonicalNameStorage;

  /// Each FileEntry we create is assigned a unique ID #.
  ///
  unsigned NextFileUID;

  // Caching.
  std::unique_ptr<FileSystemStatCache> StatCache;

  std::error_code getStatValue(StringRef Path, llvm::vfs::Status &Status,
                               bool isFile,
                               std::unique_ptr<llvm::vfs::File> *F);

  /// Add all ancestors of the given path (pointing to either a file
  /// or a directory) as virtual directories.
  void addAncestorsAsVirtualDirs(StringRef Path);

  /// Fills the RealPathName in file entry.
  void fillRealPathName(FileEntry *UFE, llvm::StringRef FileName);

public:
  /// Construct a file manager, optionally with a custom VFS.
  ///
  /// \param FS if non-null, the VFS to use.  Otherwise uses
  /// llvm::vfs::getRealFileSystem().
  FileManager(const FileSystemOptions &FileSystemOpts,
              IntrusiveRefCntPtr<llvm::vfs::FileSystem> FS = nullptr);
  ~FileManager();

  /// Installs the provided FileSystemStatCache object within
  /// the FileManager.
  ///
  /// Ownership of this object is transferred to the FileManager.
  ///
  /// \param statCache the new stat cache to install. Ownership of this
  /// object is transferred to the FileManager.
  void setStatCache(std::unique_ptr<FileSystemStatCache> statCache);

  /// Removes the FileSystemStatCache object from the manager.
  void clearStatCache();

  /// Returns the number of unique real file entries cached by the file manager.
  size_t getNumUniqueRealFiles() const { return UniqueRealFiles.size(); }

  /// Lookup, cache, and verify the specified directory (real or
  /// virtual).
  ///
  /// This returns a \c std::error_code if there was an error reading the
  /// directory. On success, returns the reference to the directory entry
  /// together with the exact path that was used to access a file by a
  /// particular call to getDirectoryRef.
  ///
  /// \param CacheFailure If true and the file does not exist, we'll cache
  /// the failure to find this file.
  llvm::Expected<DirectoryEntryRef> getDirectoryRef(StringRef DirName,
                                                    bool CacheFailure = true);

  /// Get a \c DirectoryEntryRef if it exists, without doing anything on error.
  OptionalDirectoryEntryRef getOptionalDirectoryRef(StringRef DirName,
                                                    bool CacheFailure = true) {
    return llvm::expectedToOptional(getDirectoryRef(DirName, CacheFailure));
  }

  /// Lookup, cache, and verify the specified directory (real or
  /// virtual).
  ///
  /// This function is deprecated and will be removed at some point in the
  /// future, new clients should use
  ///  \c getDirectoryRef.
  ///
  /// This returns a \c std::error_code if there was an error reading the
  /// directory. If there is no error, the DirectoryEntry is guaranteed to be
  /// non-NULL.
  ///
  /// \param CacheFailure If true and the file does not exist, we'll cache
  /// the failure to find this file.
  llvm::ErrorOr<const DirectoryEntry *>
  getDirectory(StringRef DirName, bool CacheFailure = true);

  /// Lookup, cache, and verify the specified file (real or
  /// virtual).
  ///
  /// This function is deprecated and will be removed at some point in the
  /// future, new clients should use
  ///  \c getFileRef.
  ///
  /// This returns a \c std::error_code if there was an error loading the file.
  /// If there is no error, the FileEntry is guaranteed to be non-NULL.
  ///
  /// \param OpenFile if true and the file exists, it will be opened.
  ///
  /// \param CacheFailure If true and the file does not exist, we'll cache
  /// the failure to find this file.
  llvm::ErrorOr<const FileEntry *>
  getFile(StringRef Filename, bool OpenFile = false, bool CacheFailure = true);

  /// Lookup, cache, and verify the specified file (real or virtual). Return the
  /// reference to the file entry together with the exact path that was used to
  /// access a file by a particular call to getFileRef. If the underlying VFS is
  /// a redirecting VFS that uses external file names, the returned FileEntryRef
  /// will use the external name instead of the filename that was passed to this
  /// method.
  ///
  /// This returns a \c std::error_code if there was an error loading the file,
  /// or a \c FileEntryRef otherwise.
  ///
  /// \param OpenFile if true and the file exists, it will be opened.
  ///
  /// \param CacheFailure If true and the file does not exist, we'll cache
  /// the failure to find this file.
  llvm::Expected<FileEntryRef> getFileRef(StringRef Filename,
                                          bool OpenFile = false,
                                          bool CacheFailure = true);

  /// Get the FileEntryRef for stdin, returning an error if stdin cannot be
  /// read.
  ///
  /// This reads and caches stdin before returning. Subsequent calls return the
  /// same file entry, and a reference to the cached input is returned by calls
  /// to getBufferForFile.
  llvm::Expected<FileEntryRef> getSTDIN();

  /// Get a FileEntryRef if it exists, without doing anything on error.
  OptionalFileEntryRef getOptionalFileRef(StringRef Filename,
                                          bool OpenFile = false,
                                          bool CacheFailure = true) {
    return llvm::expectedToOptional(
        getFileRef(Filename, OpenFile, CacheFailure));
  }

  /// Returns the current file system options
  FileSystemOptions &getFileSystemOpts() { return FileSystemOpts; }
  const FileSystemOptions &getFileSystemOpts() const { return FileSystemOpts; }

  llvm::vfs::FileSystem &getVirtualFileSystem() const { return *FS; }
  llvm::IntrusiveRefCntPtr<llvm::vfs::FileSystem>
  getVirtualFileSystemPtr() const {
    return FS;
  }

  /// Enable or disable tracking of VFS usage. Used to not track full header
  /// search and implicit modulemap lookup.
  void trackVFSUsage(bool Active);

  void setVirtualFileSystem(IntrusiveRefCntPtr<llvm::vfs::FileSystem> FS) {
    this->FS = std::move(FS);
  }

  /// Retrieve a file entry for a "virtual" file that acts as
  /// if there were a file with the given name on disk.
  ///
  /// The file itself is not accessed.
  FileEntryRef getVirtualFileRef(StringRef Filename, off_t Size,
                                 time_t ModificationTime);

  const FileEntry *getVirtualFile(StringRef Filename, off_t Size,
                                  time_t ModificationTime);

  /// Retrieve a FileEntry that bypasses VFE, which is expected to be a virtual
  /// file entry, to access the real file.  The returned FileEntry will have
  /// the same filename as FE but a different identity and its own stat.
  ///
  /// This should be used only for rare error recovery paths because it
  /// bypasses all mapping and uniquing, blindly creating a new FileEntry.
  /// There is no attempt to deduplicate these; if you bypass the same file
  /// twice, you get two new file entries.
  OptionalFileEntryRef getBypassFile(FileEntryRef VFE);

  /// Open the specified file as a MemoryBuffer, returning a new
  /// MemoryBuffer if successful, otherwise returning null.
  llvm::ErrorOr<std::unique_ptr<llvm::MemoryBuffer>>
  getBufferForFile(FileEntryRef Entry, bool isVolatile = false,
                   bool RequiresNullTerminator = true,
                   std::optional<int64_t> MaybeLimit = std::nullopt);
  llvm::ErrorOr<std::unique_ptr<llvm::MemoryBuffer>>
  getBufferForFile(StringRef Filename, bool isVolatile = false,
<<<<<<< HEAD
                   bool RequiresNullTerminator = true,
                   std::optional<int64_t> MaybeLimit = std::nullopt) {
    return getBufferForFileImpl(Filename,
                                /*FileSize=*/(MaybeLimit ? *MaybeLimit : -1),
                                isVolatile, RequiresNullTerminator);
=======
                   bool RequiresNullTerminator = true) const {
    return getBufferForFileImpl(Filename, /*FileSize=*/-1, isVolatile,
                                RequiresNullTerminator);
>>>>>>> d36d8053
  }

private:
  llvm::ErrorOr<std::unique_ptr<llvm::MemoryBuffer>>
  getBufferForFileImpl(StringRef Filename, int64_t FileSize, bool isVolatile,
                       bool RequiresNullTerminator) const;

public:
  /// Get the 'stat' information for the given \p Path.
  ///
  /// If the path is relative, it will be resolved against the WorkingDir of the
  /// FileManager's FileSystemOptions.
  ///
  /// \returns a \c std::error_code describing an error, if there was one
  std::error_code getNoncachedStatValue(StringRef Path,
                                        llvm::vfs::Status &Result);

  /// If path is not absolute and FileSystemOptions set the working
  /// directory, the path is modified to be relative to the given
  /// working directory.
  /// \returns true if \c path changed.
  bool FixupRelativePath(SmallVectorImpl<char> &path) const;

  /// Makes \c Path absolute taking into account FileSystemOptions and the
  /// working directory option.
  /// \returns true if \c Path changed to absolute.
  bool makeAbsolutePath(SmallVectorImpl<char> &Path) const;

  /// Produce an array mapping from the unique IDs assigned to each
  /// file to the corresponding FileEntryRef.
  void
  GetUniqueIDMapping(SmallVectorImpl<OptionalFileEntryRef> &UIDToFiles) const;

  /// Retrieve the canonical name for a given directory.
  ///
  /// This is a very expensive operation, despite its results being cached,
  /// and should only be used when the physical layout of the file system is
  /// required, which is (almost) never.
  StringRef getCanonicalName(DirectoryEntryRef Dir);

  /// Retrieve the canonical name for a given file.
  ///
  /// This is a very expensive operation, despite its results being cached,
  /// and should only be used when the physical layout of the file system is
  /// required, which is (almost) never.
  StringRef getCanonicalName(FileEntryRef File);

private:
  /// Retrieve the canonical name for a given file or directory.
  ///
  /// The first param is a key in the CanonicalNames array.
  StringRef getCanonicalName(const void *Entry, StringRef Name);

public:
  void PrintStats() const;
};

} // end namespace clang

#endif // LLVM_CLANG_BASIC_FILEMANAGER_H<|MERGE_RESOLUTION|>--- conflicted
+++ resolved
@@ -284,17 +284,11 @@
                    std::optional<int64_t> MaybeLimit = std::nullopt);
   llvm::ErrorOr<std::unique_ptr<llvm::MemoryBuffer>>
   getBufferForFile(StringRef Filename, bool isVolatile = false,
-<<<<<<< HEAD
                    bool RequiresNullTerminator = true,
-                   std::optional<int64_t> MaybeLimit = std::nullopt) {
+                   std::optional<int64_t> MaybeLimit = std::nullopt) const {
     return getBufferForFileImpl(Filename,
                                 /*FileSize=*/(MaybeLimit ? *MaybeLimit : -1),
                                 isVolatile, RequiresNullTerminator);
-=======
-                   bool RequiresNullTerminator = true) const {
-    return getBufferForFileImpl(Filename, /*FileSize=*/-1, isVolatile,
-                                RequiresNullTerminator);
->>>>>>> d36d8053
   }
 
 private:
