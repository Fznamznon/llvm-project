//===--- PreprocessorOutputOptions.h ----------------------------*- C++ -*-===//
//
// Part of the LLVM Project, under the Apache License v2.0 with LLVM Exceptions.
// See https://llvm.org/LICENSE.txt for license information.
// SPDX-License-Identifier: Apache-2.0 WITH LLVM-exception
//
//===----------------------------------------------------------------------===//

#ifndef LLVM_CLANG_FRONTEND_PREPROCESSOROUTPUTOPTIONS_H
#define LLVM_CLANG_FRONTEND_PREPROCESSOROUTPUTOPTIONS_H

#include <llvm/Support/Compiler.h>

namespace clang {

/// PreprocessorOutputOptions - Options for controlling the C preprocessor
/// output (e.g., -E).
class PreprocessorOutputOptions {
public:
  LLVM_PREFERRED_TYPE(bool)
  unsigned ShowCPP : 1;            ///< Print normal preprocessed output.
  LLVM_PREFERRED_TYPE(bool)
  unsigned ShowComments : 1;       ///< Show comments.
  LLVM_PREFERRED_TYPE(bool)
  unsigned ShowLineMarkers : 1;    ///< Show \#line markers.
  LLVM_PREFERRED_TYPE(bool)
  unsigned UseLineDirectives : 1;   ///< Use \#line instead of GCC-style \# N.
  LLVM_PREFERRED_TYPE(bool)
  unsigned ShowMacroComments : 1;  ///< Show comments, even in macros.
  LLVM_PREFERRED_TYPE(bool)
  unsigned ShowMacros : 1;         ///< Print macro definitions.
  LLVM_PREFERRED_TYPE(bool)
  unsigned ShowIncludeDirectives : 1;  ///< Print includes, imports etc. within preprocessed output.
<<<<<<< HEAD
  unsigned ShowEmbedDirectives : 1; ///< Print embeds, etc. within preprocessed
                                    ///< output.
=======
  LLVM_PREFERRED_TYPE(bool)
>>>>>>> a737a33e
  unsigned RewriteIncludes : 1;    ///< Preprocess include directives only.
  LLVM_PREFERRED_TYPE(bool)
  unsigned RewriteImports  : 1;    ///< Include contents of transitively-imported modules.
  LLVM_PREFERRED_TYPE(bool)
  unsigned MinimizeWhitespace : 1; ///< Ignore whitespace from input.
  LLVM_PREFERRED_TYPE(bool)
  unsigned DirectivesOnly : 1; ///< Process directives but do not expand macros.
  LLVM_PREFERRED_TYPE(bool)
  unsigned KeepSystemIncludes : 1; ///< Do not expand system headers.

public:
  PreprocessorOutputOptions() {
    ShowCPP = 0;
    ShowComments = 0;
    ShowLineMarkers = 1;
    UseLineDirectives = 0;
    ShowMacroComments = 0;
    ShowMacros = 0;
    ShowIncludeDirectives = 0;
    ShowEmbedDirectives = 0;
    RewriteIncludes = 0;
    RewriteImports = 0;
    MinimizeWhitespace = 0;
    DirectivesOnly = 0;
    KeepSystemIncludes = 0;
  }
};

}  // end namespace clang

#endif<|MERGE_RESOLUTION|>--- conflicted
+++ resolved
@@ -31,12 +31,9 @@
   unsigned ShowMacros : 1;         ///< Print macro definitions.
   LLVM_PREFERRED_TYPE(bool)
   unsigned ShowIncludeDirectives : 1;  ///< Print includes, imports etc. within preprocessed output.
-<<<<<<< HEAD
+  LLVM_PREFERRED_TYPE(bool)
   unsigned ShowEmbedDirectives : 1; ///< Print embeds, etc. within preprocessed
-                                    ///< output.
-=======
   LLVM_PREFERRED_TYPE(bool)
->>>>>>> a737a33e
   unsigned RewriteIncludes : 1;    ///< Preprocess include directives only.
   LLVM_PREFERRED_TYPE(bool)
   unsigned RewriteImports  : 1;    ///< Include contents of transitively-imported modules.
