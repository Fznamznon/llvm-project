//===- CompilerInvocation.cpp ---------------------------------------------===//
//
// Part of the LLVM Project, under the Apache License v2.0 with LLVM Exceptions.
// See https://llvm.org/LICENSE.txt for license information.
// SPDX-License-Identifier: Apache-2.0 WITH LLVM-exception
//
//===----------------------------------------------------------------------===//

#include "clang/Frontend/CompilerInvocation.h"
#include "TestModuleFileExtension.h"
#include "clang/Basic/Builtins.h"
#include "clang/Basic/CharInfo.h"
#include "clang/Basic/CodeGenOptions.h"
#include "clang/Basic/CommentOptions.h"
#include "clang/Basic/Diagnostic.h"
#include "clang/Basic/DiagnosticDriver.h"
#include "clang/Basic/DiagnosticOptions.h"
#include "clang/Basic/FileSystemOptions.h"
#include "clang/Basic/LLVM.h"
#include "clang/Basic/LangOptions.h"
#include "clang/Basic/LangStandard.h"
#include "clang/Basic/ObjCRuntime.h"
#include "clang/Basic/Sanitizers.h"
#include "clang/Basic/SourceLocation.h"
#include "clang/Basic/TargetOptions.h"
#include "clang/Basic/Version.h"
#include "clang/Basic/Visibility.h"
#include "clang/Basic/XRayInstr.h"
#include "clang/Config/config.h"
#include "clang/Driver/Driver.h"
#include "clang/Driver/DriverDiagnostic.h"
#include "clang/Driver/Options.h"
#include "clang/Frontend/CommandLineSourceLoc.h"
#include "clang/Frontend/DependencyOutputOptions.h"
#include "clang/Frontend/FrontendDiagnostic.h"
#include "clang/Frontend/FrontendOptions.h"
#include "clang/Frontend/FrontendPluginRegistry.h"
#include "clang/Frontend/MigratorOptions.h"
#include "clang/Frontend/PreprocessorOutputOptions.h"
#include "clang/Frontend/TextDiagnosticBuffer.h"
#include "clang/Frontend/Utils.h"
#include "clang/Lex/HeaderSearchOptions.h"
#include "clang/Lex/PreprocessorOptions.h"
#include "clang/Sema/CodeCompleteOptions.h"
#include "clang/Serialization/ASTBitCodes.h"
#include "clang/Serialization/ModuleFileExtension.h"
#include "clang/StaticAnalyzer/Core/AnalyzerOptions.h"
#include "llvm/ADT/APInt.h"
#include "llvm/ADT/ArrayRef.h"
#include "llvm/ADT/CachedHashString.h"
#include "llvm/ADT/FloatingPointMode.h"
#include "llvm/ADT/Hashing.h"
#include "llvm/ADT/STLExtras.h"
#include "llvm/ADT/SmallString.h"
#include "llvm/ADT/SmallVector.h"
#include "llvm/ADT/StringRef.h"
#include "llvm/ADT/StringSwitch.h"
#include "llvm/ADT/Twine.h"
#include "llvm/Config/llvm-config.h"
#include "llvm/Frontend/Debug/Options.h"
#include "llvm/IR/DebugInfoMetadata.h"
#include "llvm/Linker/Linker.h"
#include "llvm/MC/MCTargetOptions.h"
#include "llvm/Option/Arg.h"
#include "llvm/Option/ArgList.h"
#include "llvm/Option/OptSpecifier.h"
#include "llvm/Option/OptTable.h"
#include "llvm/Option/Option.h"
#include "llvm/ProfileData/InstrProfReader.h"
#include "llvm/Remarks/HotnessThresholdParser.h"
#include "llvm/Support/CodeGen.h"
#include "llvm/Support/Compiler.h"
#include "llvm/Support/Error.h"
#include "llvm/Support/ErrorHandling.h"
#include "llvm/Support/ErrorOr.h"
#include "llvm/Support/FileSystem.h"
#include "llvm/Support/HashBuilder.h"
#include "llvm/Support/MathExtras.h"
#include "llvm/Support/MemoryBuffer.h"
#include "llvm/Support/Path.h"
#include "llvm/Support/Process.h"
#include "llvm/Support/Regex.h"
#include "llvm/Support/VersionTuple.h"
#include "llvm/Support/VirtualFileSystem.h"
#include "llvm/Support/raw_ostream.h"
#include "llvm/Target/TargetOptions.h"
#include "llvm/TargetParser/Host.h"
#include "llvm/TargetParser/Triple.h"
#include <algorithm>
#include <atomic>
#include <cassert>
#include <cstddef>
#include <cstring>
#include <ctime>
#include <fstream>
#include <limits>
#include <memory>
#include <optional>
#include <string>
#include <tuple>
#include <type_traits>
#include <utility>
#include <vector>

using namespace clang;
using namespace driver;
using namespace options;
using namespace llvm::opt;

//===----------------------------------------------------------------------===//
// Helpers.
//===----------------------------------------------------------------------===//

// Parse misexpect tolerance argument value.
// Valid option values are integers in the range [0, 100)
static Expected<std::optional<uint32_t>> parseToleranceOption(StringRef Arg) {
  uint32_t Val;
  if (Arg.getAsInteger(10, Val))
    return llvm::createStringError(llvm::inconvertibleErrorCode(),
                                   "Not an integer: %s", Arg.data());
  return Val;
}

//===----------------------------------------------------------------------===//
// Initialization.
//===----------------------------------------------------------------------===//

namespace {
template <class T> std::shared_ptr<T> make_shared_copy(const T &X) {
  return std::make_shared<T>(X);
}

template <class T>
llvm::IntrusiveRefCntPtr<T> makeIntrusiveRefCntCopy(const T &X) {
  return llvm::makeIntrusiveRefCnt<T>(X);
}
} // namespace

CompilerInvocationBase::CompilerInvocationBase()
    : LangOpts(std::make_shared<LangOptions>()),
      TargetOpts(std::make_shared<TargetOptions>()),
      DiagnosticOpts(llvm::makeIntrusiveRefCnt<DiagnosticOptions>()),
      HSOpts(std::make_shared<HeaderSearchOptions>()),
      PPOpts(std::make_shared<PreprocessorOptions>()),
      AnalyzerOpts(llvm::makeIntrusiveRefCnt<AnalyzerOptions>()),
      MigratorOpts(std::make_shared<MigratorOptions>()),
      APINotesOpts(std::make_shared<APINotesOptions>()),
      CodeGenOpts(std::make_shared<CodeGenOptions>()),
      FSOpts(std::make_shared<FileSystemOptions>()),
      FrontendOpts(std::make_shared<FrontendOptions>()),
      DependencyOutputOpts(std::make_shared<DependencyOutputOptions>()),
      PreprocessorOutputOpts(std::make_shared<PreprocessorOutputOptions>()) {}

CompilerInvocationBase &
CompilerInvocationBase::deep_copy_assign(const CompilerInvocationBase &X) {
  if (this != &X) {
    LangOpts = make_shared_copy(X.getLangOpts());
    TargetOpts = make_shared_copy(X.getTargetOpts());
    DiagnosticOpts = makeIntrusiveRefCntCopy(X.getDiagnosticOpts());
    HSOpts = make_shared_copy(X.getHeaderSearchOpts());
    PPOpts = make_shared_copy(X.getPreprocessorOpts());
    AnalyzerOpts = makeIntrusiveRefCntCopy(X.getAnalyzerOpts());
    MigratorOpts = make_shared_copy(X.getMigratorOpts());
    APINotesOpts = make_shared_copy(X.getAPINotesOpts());
    CodeGenOpts = make_shared_copy(X.getCodeGenOpts());
    FSOpts = make_shared_copy(X.getFileSystemOpts());
    FrontendOpts = make_shared_copy(X.getFrontendOpts());
    DependencyOutputOpts = make_shared_copy(X.getDependencyOutputOpts());
    PreprocessorOutputOpts = make_shared_copy(X.getPreprocessorOutputOpts());
  }
  return *this;
}

CompilerInvocationBase &
CompilerInvocationBase::shallow_copy_assign(const CompilerInvocationBase &X) {
  if (this != &X) {
    LangOpts = X.LangOpts;
    TargetOpts = X.TargetOpts;
    DiagnosticOpts = X.DiagnosticOpts;
    HSOpts = X.HSOpts;
    PPOpts = X.PPOpts;
    AnalyzerOpts = X.AnalyzerOpts;
    MigratorOpts = X.MigratorOpts;
    APINotesOpts = X.APINotesOpts;
    CodeGenOpts = X.CodeGenOpts;
    FSOpts = X.FSOpts;
    FrontendOpts = X.FrontendOpts;
    DependencyOutputOpts = X.DependencyOutputOpts;
    PreprocessorOutputOpts = X.PreprocessorOutputOpts;
  }
  return *this;
}

namespace {
template <typename T>
T &ensureOwned(std::shared_ptr<T> &Storage) {
  if (Storage.use_count() > 1)
    Storage = std::make_shared<T>(*Storage);
  return *Storage;
}

template <typename T>
T &ensureOwned(llvm::IntrusiveRefCntPtr<T> &Storage) {
  if (Storage.useCount() > 1)
    Storage = llvm::makeIntrusiveRefCnt<T>(*Storage);
  return *Storage;
}
} // namespace

LangOptions &CowCompilerInvocation::getMutLangOpts() {
  return ensureOwned(LangOpts);
}

TargetOptions &CowCompilerInvocation::getMutTargetOpts() {
  return ensureOwned(TargetOpts);
}

DiagnosticOptions &CowCompilerInvocation::getMutDiagnosticOpts() {
  return ensureOwned(DiagnosticOpts);
}

HeaderSearchOptions &CowCompilerInvocation::getMutHeaderSearchOpts() {
  return ensureOwned(HSOpts);
}

PreprocessorOptions &CowCompilerInvocation::getMutPreprocessorOpts() {
  return ensureOwned(PPOpts);
}

AnalyzerOptions &CowCompilerInvocation::getMutAnalyzerOpts() {
  return ensureOwned(AnalyzerOpts);
}

MigratorOptions &CowCompilerInvocation::getMutMigratorOpts() {
  return ensureOwned(MigratorOpts);
}

APINotesOptions &CowCompilerInvocation::getMutAPINotesOpts() {
  return ensureOwned(APINotesOpts);
}

CodeGenOptions &CowCompilerInvocation::getMutCodeGenOpts() {
  return ensureOwned(CodeGenOpts);
}

FileSystemOptions &CowCompilerInvocation::getMutFileSystemOpts() {
  return ensureOwned(FSOpts);
}

FrontendOptions &CowCompilerInvocation::getMutFrontendOpts() {
  return ensureOwned(FrontendOpts);
}

DependencyOutputOptions &CowCompilerInvocation::getMutDependencyOutputOpts() {
  return ensureOwned(DependencyOutputOpts);
}

PreprocessorOutputOptions &
CowCompilerInvocation::getMutPreprocessorOutputOpts() {
  return ensureOwned(PreprocessorOutputOpts);
}

//===----------------------------------------------------------------------===//
// Normalizers
//===----------------------------------------------------------------------===//

using ArgumentConsumer = CompilerInvocation::ArgumentConsumer;

#define SIMPLE_ENUM_VALUE_TABLE
#include "clang/Driver/Options.inc"
#undef SIMPLE_ENUM_VALUE_TABLE

static std::optional<bool> normalizeSimpleFlag(OptSpecifier Opt,
                                               unsigned TableIndex,
                                               const ArgList &Args,
                                               DiagnosticsEngine &Diags) {
  if (Args.hasArg(Opt))
    return true;
  return std::nullopt;
}

static std::optional<bool> normalizeSimpleNegativeFlag(OptSpecifier Opt,
                                                       unsigned,
                                                       const ArgList &Args,
                                                       DiagnosticsEngine &) {
  if (Args.hasArg(Opt))
    return false;
  return std::nullopt;
}

/// The tblgen-erated code passes in a fifth parameter of an arbitrary type, but
/// denormalizeSimpleFlags never looks at it. Avoid bloating compile-time with
/// unnecessary template instantiations and just ignore it with a variadic
/// argument.
static void denormalizeSimpleFlag(ArgumentConsumer Consumer,
                                  const Twine &Spelling, Option::OptionClass,
                                  unsigned, /*T*/...) {
  Consumer(Spelling);
}

template <typename T> static constexpr bool is_uint64_t_convertible() {
  return !std::is_same_v<T, uint64_t> && llvm::is_integral_or_enum<T>::value;
}

template <typename T,
          std::enable_if_t<!is_uint64_t_convertible<T>(), bool> = false>
static auto makeFlagToValueNormalizer(T Value) {
  return [Value](OptSpecifier Opt, unsigned, const ArgList &Args,
                 DiagnosticsEngine &) -> std::optional<T> {
    if (Args.hasArg(Opt))
      return Value;
    return std::nullopt;
  };
}

template <typename T,
          std::enable_if_t<is_uint64_t_convertible<T>(), bool> = false>
static auto makeFlagToValueNormalizer(T Value) {
  return makeFlagToValueNormalizer(uint64_t(Value));
}

static auto makeBooleanOptionNormalizer(bool Value, bool OtherValue,
                                        OptSpecifier OtherOpt) {
  return [Value, OtherValue,
          OtherOpt](OptSpecifier Opt, unsigned, const ArgList &Args,
                    DiagnosticsEngine &) -> std::optional<bool> {
    if (const Arg *A = Args.getLastArg(Opt, OtherOpt)) {
      return A->getOption().matches(Opt) ? Value : OtherValue;
    }
    return std::nullopt;
  };
}

static auto makeBooleanOptionDenormalizer(bool Value) {
  return [Value](ArgumentConsumer Consumer, const Twine &Spelling,
                 Option::OptionClass, unsigned, bool KeyPath) {
    if (KeyPath == Value)
      Consumer(Spelling);
  };
}

static void denormalizeStringImpl(ArgumentConsumer Consumer,
                                  const Twine &Spelling,
                                  Option::OptionClass OptClass, unsigned,
                                  const Twine &Value) {
  switch (OptClass) {
  case Option::SeparateClass:
  case Option::JoinedOrSeparateClass:
  case Option::JoinedAndSeparateClass:
    Consumer(Spelling);
    Consumer(Value);
    break;
  case Option::JoinedClass:
  case Option::CommaJoinedClass:
    Consumer(Spelling + Value);
    break;
  default:
    llvm_unreachable("Cannot denormalize an option with option class "
                     "incompatible with string denormalization.");
  }
}

template <typename T>
static void denormalizeString(ArgumentConsumer Consumer, const Twine &Spelling,
                              Option::OptionClass OptClass, unsigned TableIndex,
                              T Value) {
  denormalizeStringImpl(Consumer, Spelling, OptClass, TableIndex, Twine(Value));
}

static std::optional<SimpleEnumValue>
findValueTableByName(const SimpleEnumValueTable &Table, StringRef Name) {
  for (int I = 0, E = Table.Size; I != E; ++I)
    if (Name == Table.Table[I].Name)
      return Table.Table[I];

  return std::nullopt;
}

static std::optional<SimpleEnumValue>
findValueTableByValue(const SimpleEnumValueTable &Table, unsigned Value) {
  for (int I = 0, E = Table.Size; I != E; ++I)
    if (Value == Table.Table[I].Value)
      return Table.Table[I];

  return std::nullopt;
}

static std::optional<unsigned> normalizeSimpleEnum(OptSpecifier Opt,
                                                   unsigned TableIndex,
                                                   const ArgList &Args,
                                                   DiagnosticsEngine &Diags) {
  assert(TableIndex < SimpleEnumValueTablesSize);
  const SimpleEnumValueTable &Table = SimpleEnumValueTables[TableIndex];

  auto *Arg = Args.getLastArg(Opt);
  if (!Arg)
    return std::nullopt;

  StringRef ArgValue = Arg->getValue();
  if (auto MaybeEnumVal = findValueTableByName(Table, ArgValue))
    return MaybeEnumVal->Value;

  Diags.Report(diag::err_drv_invalid_value)
      << Arg->getAsString(Args) << ArgValue;
  return std::nullopt;
}

static void denormalizeSimpleEnumImpl(ArgumentConsumer Consumer,
                                      const Twine &Spelling,
                                      Option::OptionClass OptClass,
                                      unsigned TableIndex, unsigned Value) {
  assert(TableIndex < SimpleEnumValueTablesSize);
  const SimpleEnumValueTable &Table = SimpleEnumValueTables[TableIndex];
  if (auto MaybeEnumVal = findValueTableByValue(Table, Value)) {
    denormalizeString(Consumer, Spelling, OptClass, TableIndex,
                      MaybeEnumVal->Name);
  } else {
    llvm_unreachable("The simple enum value was not correctly defined in "
                     "the tablegen option description");
  }
}

template <typename T>
static void denormalizeSimpleEnum(ArgumentConsumer Consumer,
                                  const Twine &Spelling,
                                  Option::OptionClass OptClass,
                                  unsigned TableIndex, T Value) {
  return denormalizeSimpleEnumImpl(Consumer, Spelling, OptClass, TableIndex,
                                   static_cast<unsigned>(Value));
}

static std::optional<std::string> normalizeString(OptSpecifier Opt,
                                                  int TableIndex,
                                                  const ArgList &Args,
                                                  DiagnosticsEngine &Diags) {
  auto *Arg = Args.getLastArg(Opt);
  if (!Arg)
    return std::nullopt;
  return std::string(Arg->getValue());
}

template <typename IntTy>
static std::optional<IntTy> normalizeStringIntegral(OptSpecifier Opt, int,
                                                    const ArgList &Args,
                                                    DiagnosticsEngine &Diags) {
  auto *Arg = Args.getLastArg(Opt);
  if (!Arg)
    return std::nullopt;
  IntTy Res;
  if (StringRef(Arg->getValue()).getAsInteger(0, Res)) {
    Diags.Report(diag::err_drv_invalid_int_value)
        << Arg->getAsString(Args) << Arg->getValue();
    return std::nullopt;
  }
  return Res;
}

static std::optional<std::vector<std::string>>
normalizeStringVector(OptSpecifier Opt, int, const ArgList &Args,
                      DiagnosticsEngine &) {
  return Args.getAllArgValues(Opt);
}

static void denormalizeStringVector(ArgumentConsumer Consumer,
                                    const Twine &Spelling,
                                    Option::OptionClass OptClass,
                                    unsigned TableIndex,
                                    const std::vector<std::string> &Values) {
  switch (OptClass) {
  case Option::CommaJoinedClass: {
    std::string CommaJoinedValue;
    if (!Values.empty()) {
      CommaJoinedValue.append(Values.front());
      for (const std::string &Value : llvm::drop_begin(Values, 1)) {
        CommaJoinedValue.append(",");
        CommaJoinedValue.append(Value);
      }
    }
    denormalizeString(Consumer, Spelling, Option::OptionClass::JoinedClass,
                      TableIndex, CommaJoinedValue);
    break;
  }
  case Option::JoinedClass:
  case Option::SeparateClass:
  case Option::JoinedOrSeparateClass:
    for (const std::string &Value : Values)
      denormalizeString(Consumer, Spelling, OptClass, TableIndex, Value);
    break;
  default:
    llvm_unreachable("Cannot denormalize an option with option class "
                     "incompatible with string vector denormalization.");
  }
}

static std::optional<std::string> normalizeTriple(OptSpecifier Opt,
                                                  int TableIndex,
                                                  const ArgList &Args,
                                                  DiagnosticsEngine &Diags) {
  auto *Arg = Args.getLastArg(Opt);
  if (!Arg)
    return std::nullopt;
  return llvm::Triple::normalize(Arg->getValue());
}

template <typename T, typename U>
static T mergeForwardValue(T KeyPath, U Value) {
  return static_cast<T>(Value);
}

template <typename T, typename U> static T mergeMaskValue(T KeyPath, U Value) {
  return KeyPath | Value;
}

template <typename T> static T extractForwardValue(T KeyPath) {
  return KeyPath;
}

template <typename T, typename U, U Value>
static T extractMaskValue(T KeyPath) {
  return ((KeyPath & Value) == Value) ? static_cast<T>(Value) : T();
}

#define PARSE_OPTION_WITH_MARSHALLING(                                         \
    ARGS, DIAGS, PREFIX_TYPE, SPELLING, ID, KIND, GROUP, ALIAS, ALIASARGS,     \
    FLAGS, VISIBILITY, PARAM, HELPTEXT, METAVAR, VALUES, SHOULD_PARSE,         \
    ALWAYS_EMIT, KEYPATH, DEFAULT_VALUE, IMPLIED_CHECK, IMPLIED_VALUE,         \
    NORMALIZER, DENORMALIZER, MERGER, EXTRACTOR, TABLE_INDEX)                  \
  if ((VISIBILITY)&options::CC1Option) {                                       \
    KEYPATH = MERGER(KEYPATH, DEFAULT_VALUE);                                  \
    if (IMPLIED_CHECK)                                                         \
      KEYPATH = MERGER(KEYPATH, IMPLIED_VALUE);                                \
    if (SHOULD_PARSE)                                                          \
      if (auto MaybeValue = NORMALIZER(OPT_##ID, TABLE_INDEX, ARGS, DIAGS))    \
        KEYPATH =                                                              \
            MERGER(KEYPATH, static_cast<decltype(KEYPATH)>(*MaybeValue));      \
  }

// Capture the extracted value as a lambda argument to avoid potential issues
// with lifetime extension of the reference.
#define GENERATE_OPTION_WITH_MARSHALLING(                                      \
    CONSUMER, PREFIX_TYPE, SPELLING, ID, KIND, GROUP, ALIAS, ALIASARGS, FLAGS, \
    VISIBILITY, PARAM, HELPTEXT, METAVAR, VALUES, SHOULD_PARSE, ALWAYS_EMIT,   \
    KEYPATH, DEFAULT_VALUE, IMPLIED_CHECK, IMPLIED_VALUE, NORMALIZER,          \
    DENORMALIZER, MERGER, EXTRACTOR, TABLE_INDEX)                              \
  if ((VISIBILITY)&options::CC1Option) {                                       \
    [&](const auto &Extracted) {                                               \
      if (ALWAYS_EMIT ||                                                       \
          (Extracted !=                                                        \
           static_cast<decltype(KEYPATH)>((IMPLIED_CHECK) ? (IMPLIED_VALUE)    \
                                                          : (DEFAULT_VALUE)))) \
        DENORMALIZER(CONSUMER, SPELLING, Option::KIND##Class, TABLE_INDEX,     \
                     Extracted);                                               \
    }(EXTRACTOR(KEYPATH));                                                     \
  }

static StringRef GetInputKindName(InputKind IK);

static bool FixupInvocation(CompilerInvocation &Invocation,
                            DiagnosticsEngine &Diags, const ArgList &Args,
                            InputKind IK) {
  unsigned NumErrorsBefore = Diags.getNumErrors();

  LangOptions &LangOpts = Invocation.getLangOpts();
  CodeGenOptions &CodeGenOpts = Invocation.getCodeGenOpts();
  TargetOptions &TargetOpts = Invocation.getTargetOpts();
  FrontendOptions &FrontendOpts = Invocation.getFrontendOpts();
  CodeGenOpts.XRayInstrumentFunctions = LangOpts.XRayInstrument;
  CodeGenOpts.XRayAlwaysEmitCustomEvents = LangOpts.XRayAlwaysEmitCustomEvents;
  CodeGenOpts.XRayAlwaysEmitTypedEvents = LangOpts.XRayAlwaysEmitTypedEvents;
  CodeGenOpts.DisableFree = FrontendOpts.DisableFree;
  FrontendOpts.GenerateGlobalModuleIndex = FrontendOpts.UseGlobalModuleIndex;
  if (FrontendOpts.ShowStats)
    CodeGenOpts.ClearASTBeforeBackend = false;
  LangOpts.SanitizeCoverage = CodeGenOpts.hasSanitizeCoverage();
  LangOpts.ForceEmitVTables = CodeGenOpts.ForceEmitVTables;
  LangOpts.SpeculativeLoadHardening = CodeGenOpts.SpeculativeLoadHardening;
  LangOpts.CurrentModule = LangOpts.ModuleName;

  llvm::Triple T(TargetOpts.Triple);
  llvm::Triple::ArchType Arch = T.getArch();

  CodeGenOpts.CodeModel = TargetOpts.CodeModel;
  CodeGenOpts.LargeDataThreshold = TargetOpts.LargeDataThreshold;

  if (LangOpts.getExceptionHandling() !=
          LangOptions::ExceptionHandlingKind::None &&
      T.isWindowsMSVCEnvironment())
    Diags.Report(diag::err_fe_invalid_exception_model)
        << static_cast<unsigned>(LangOpts.getExceptionHandling()) << T.str();

  if (LangOpts.AppleKext && !LangOpts.CPlusPlus)
    Diags.Report(diag::warn_c_kext);

  if (LangOpts.NewAlignOverride &&
      !llvm::isPowerOf2_32(LangOpts.NewAlignOverride)) {
    Arg *A = Args.getLastArg(OPT_fnew_alignment_EQ);
    Diags.Report(diag::err_fe_invalid_alignment)
        << A->getAsString(Args) << A->getValue();
    LangOpts.NewAlignOverride = 0;
  }

  // Prevent the user from specifying both -fsycl-is-device and -fsycl-is-host.
  if (LangOpts.SYCLIsDevice && LangOpts.SYCLIsHost)
    Diags.Report(diag::err_drv_argument_not_allowed_with) << "-fsycl-is-device"
                                                          << "-fsycl-is-host";

  if (Args.hasArg(OPT_fgnu89_inline) && LangOpts.CPlusPlus)
    Diags.Report(diag::err_drv_argument_not_allowed_with)
        << "-fgnu89-inline" << GetInputKindName(IK);

  if (Args.hasArg(OPT_hlsl_entrypoint) && !LangOpts.HLSL)
    Diags.Report(diag::err_drv_argument_not_allowed_with)
        << "-hlsl-entry" << GetInputKindName(IK);

  if (Args.hasArg(OPT_fgpu_allow_device_init) && !LangOpts.HIP)
    Diags.Report(diag::warn_ignored_hip_only_option)
        << Args.getLastArg(OPT_fgpu_allow_device_init)->getAsString(Args);

  if (Args.hasArg(OPT_gpu_max_threads_per_block_EQ) && !LangOpts.HIP)
    Diags.Report(diag::warn_ignored_hip_only_option)
        << Args.getLastArg(OPT_gpu_max_threads_per_block_EQ)->getAsString(Args);

  // When these options are used, the compiler is allowed to apply
  // optimizations that may affect the final result. For example
  // (x+y)+z is transformed to x+(y+z) but may not give the same
  // final result; it's not value safe.
  // Another example can be to simplify x/x to 1.0 but x could be 0.0, INF
  // or NaN. Final result may then differ. An error is issued when the eval
  // method is set with one of these options.
  if (Args.hasArg(OPT_ffp_eval_method_EQ)) {
    if (LangOpts.ApproxFunc)
      Diags.Report(diag::err_incompatible_fp_eval_method_options) << 0;
    if (LangOpts.AllowFPReassoc)
      Diags.Report(diag::err_incompatible_fp_eval_method_options) << 1;
    if (LangOpts.AllowRecip)
      Diags.Report(diag::err_incompatible_fp_eval_method_options) << 2;
  }

  // -cl-strict-aliasing needs to emit diagnostic in the case where CL > 1.0.
  // This option should be deprecated for CL > 1.0 because
  // this option was added for compatibility with OpenCL 1.0.
  if (Args.getLastArg(OPT_cl_strict_aliasing) &&
      (LangOpts.getOpenCLCompatibleVersion() > 100))
    Diags.Report(diag::warn_option_invalid_ocl_version)
        << LangOpts.getOpenCLVersionString()
        << Args.getLastArg(OPT_cl_strict_aliasing)->getAsString(Args);

  if (Arg *A = Args.getLastArg(OPT_fdefault_calling_conv_EQ)) {
    auto DefaultCC = LangOpts.getDefaultCallingConv();

    bool emitError = (DefaultCC == LangOptions::DCC_FastCall ||
                      DefaultCC == LangOptions::DCC_StdCall) &&
                     Arch != llvm::Triple::x86;
    emitError |= (DefaultCC == LangOptions::DCC_VectorCall ||
                  DefaultCC == LangOptions::DCC_RegCall) &&
                 !T.isX86();
    emitError |= DefaultCC == LangOptions::DCC_RtdCall && Arch != llvm::Triple::m68k;
    if (emitError)
      Diags.Report(diag::err_drv_argument_not_allowed_with)
          << A->getSpelling() << T.getTriple();
  }

  return Diags.getNumErrors() == NumErrorsBefore;
}

//===----------------------------------------------------------------------===//
// Deserialization (from args)
//===----------------------------------------------------------------------===//

static unsigned getOptimizationLevel(ArgList &Args, InputKind IK,
                                     DiagnosticsEngine &Diags) {
  unsigned DefaultOpt = 0;
  if ((IK.getLanguage() == Language::OpenCL ||
       IK.getLanguage() == Language::OpenCLCXX) &&
      !Args.hasArg(OPT_cl_opt_disable))
    DefaultOpt = 2;

  if (Arg *A = Args.getLastArg(options::OPT_O_Group)) {
    if (A->getOption().matches(options::OPT_O0))
      return 0;

    if (A->getOption().matches(options::OPT_Ofast))
      return 3;

    assert(A->getOption().matches(options::OPT_O));

    StringRef S(A->getValue());
    if (S == "s" || S == "z")
      return 2;

    if (S == "g")
      return 1;

    return getLastArgIntValue(Args, OPT_O, DefaultOpt, Diags);
  }

  return DefaultOpt;
}

static unsigned getOptimizationLevelSize(ArgList &Args) {
  if (Arg *A = Args.getLastArg(options::OPT_O_Group)) {
    if (A->getOption().matches(options::OPT_O)) {
      switch (A->getValue()[0]) {
      default:
        return 0;
      case 's':
        return 1;
      case 'z':
        return 2;
      }
    }
  }
  return 0;
}

static void GenerateArg(ArgumentConsumer Consumer,
                        llvm::opt::OptSpecifier OptSpecifier) {
  Option Opt = getDriverOptTable().getOption(OptSpecifier);
  denormalizeSimpleFlag(Consumer, Opt.getPrefixedName(),
                        Option::OptionClass::FlagClass, 0);
}

static void GenerateArg(ArgumentConsumer Consumer,
                        llvm::opt::OptSpecifier OptSpecifier,
                        const Twine &Value) {
  Option Opt = getDriverOptTable().getOption(OptSpecifier);
  denormalizeString(Consumer, Opt.getPrefixedName(), Opt.getKind(), 0, Value);
}

// Parse command line arguments into CompilerInvocation.
using ParseFn =
    llvm::function_ref<bool(CompilerInvocation &, ArrayRef<const char *>,
                            DiagnosticsEngine &, const char *)>;

// Generate command line arguments from CompilerInvocation.
using GenerateFn = llvm::function_ref<void(
    CompilerInvocation &, SmallVectorImpl<const char *> &,
    CompilerInvocation::StringAllocator)>;

/// May perform round-trip of command line arguments. By default, the round-trip
/// is enabled in assert builds. This can be overwritten at run-time via the
/// "-round-trip-args" and "-no-round-trip-args" command line flags, or via the
/// ForceRoundTrip parameter.
///
/// During round-trip, the command line arguments are parsed into a dummy
/// CompilerInvocation, which is used to generate the command line arguments
/// again. The real CompilerInvocation is then created by parsing the generated
/// arguments, not the original ones. This (in combination with tests covering
/// argument behavior) ensures the generated command line is complete (doesn't
/// drop/mangle any arguments).
///
/// Finally, we check the command line that was used to create the real
/// CompilerInvocation instance. By default, we compare it to the command line
/// the real CompilerInvocation generates. This checks whether the generator is
/// deterministic. If \p CheckAgainstOriginalInvocation is enabled, we instead
/// compare it to the original command line to verify the original command-line
/// was canonical and can round-trip exactly.
static bool RoundTrip(ParseFn Parse, GenerateFn Generate,
                      CompilerInvocation &RealInvocation,
                      CompilerInvocation &DummyInvocation,
                      ArrayRef<const char *> CommandLineArgs,
                      DiagnosticsEngine &Diags, const char *Argv0,
                      bool CheckAgainstOriginalInvocation = false,
                      bool ForceRoundTrip = false) {
#ifndef NDEBUG
  bool DoRoundTripDefault = true;
#else
  bool DoRoundTripDefault = false;
#endif

  bool DoRoundTrip = DoRoundTripDefault;
  if (ForceRoundTrip) {
    DoRoundTrip = true;
  } else {
    for (const auto *Arg : CommandLineArgs) {
      if (Arg == StringRef("-round-trip-args"))
        DoRoundTrip = true;
      if (Arg == StringRef("-no-round-trip-args"))
        DoRoundTrip = false;
    }
  }

  // If round-trip was not requested, simply run the parser with the real
  // invocation diagnostics.
  if (!DoRoundTrip)
    return Parse(RealInvocation, CommandLineArgs, Diags, Argv0);

  // Serializes quoted (and potentially escaped) arguments.
  auto SerializeArgs = [](ArrayRef<const char *> Args) {
    std::string Buffer;
    llvm::raw_string_ostream OS(Buffer);
    for (const char *Arg : Args) {
      llvm::sys::printArg(OS, Arg, /*Quote=*/true);
      OS << ' ';
    }
    OS.flush();
    return Buffer;
  };

  // Setup a dummy DiagnosticsEngine.
  DiagnosticsEngine DummyDiags(new DiagnosticIDs(), new DiagnosticOptions());
  DummyDiags.setClient(new TextDiagnosticBuffer());

  // Run the first parse on the original arguments with the dummy invocation and
  // diagnostics.
  if (!Parse(DummyInvocation, CommandLineArgs, DummyDiags, Argv0) ||
      DummyDiags.getNumWarnings() != 0) {
    // If the first parse did not succeed, it must be user mistake (invalid
    // command line arguments). We won't be able to generate arguments that
    // would reproduce the same result. Let's fail again with the real
    // invocation and diagnostics, so all side-effects of parsing are visible.
    unsigned NumWarningsBefore = Diags.getNumWarnings();
    auto Success = Parse(RealInvocation, CommandLineArgs, Diags, Argv0);
    if (!Success || Diags.getNumWarnings() != NumWarningsBefore)
      return Success;

    // Parse with original options and diagnostics succeeded even though it
    // shouldn't have. Something is off.
    Diags.Report(diag::err_cc1_round_trip_fail_then_ok);
    Diags.Report(diag::note_cc1_round_trip_original)
        << SerializeArgs(CommandLineArgs);
    return false;
  }

  // Setup string allocator.
  llvm::BumpPtrAllocator Alloc;
  llvm::StringSaver StringPool(Alloc);
  auto SA = [&StringPool](const Twine &Arg) {
    return StringPool.save(Arg).data();
  };

  // Generate arguments from the dummy invocation. If Generate is the
  // inverse of Parse, the newly generated arguments must have the same
  // semantics as the original.
  SmallVector<const char *> GeneratedArgs;
  Generate(DummyInvocation, GeneratedArgs, SA);

  // Run the second parse, now on the generated arguments, and with the real
  // invocation and diagnostics. The result is what we will end up using for the
  // rest of compilation, so if Generate is not inverse of Parse, something down
  // the line will break.
  bool Success2 = Parse(RealInvocation, GeneratedArgs, Diags, Argv0);

  // The first parse on original arguments succeeded, but second parse of
  // generated arguments failed. Something must be wrong with the generator.
  if (!Success2) {
    Diags.Report(diag::err_cc1_round_trip_ok_then_fail);
    Diags.Report(diag::note_cc1_round_trip_generated)
        << 1 << SerializeArgs(GeneratedArgs);
    return false;
  }

  SmallVector<const char *> ComparisonArgs;
  if (CheckAgainstOriginalInvocation)
    // Compare against original arguments.
    ComparisonArgs.assign(CommandLineArgs.begin(), CommandLineArgs.end());
  else
    // Generate arguments again, this time from the options we will end up using
    // for the rest of the compilation.
    Generate(RealInvocation, ComparisonArgs, SA);

  // Compares two lists of arguments.
  auto Equal = [](const ArrayRef<const char *> A,
                  const ArrayRef<const char *> B) {
    return std::equal(A.begin(), A.end(), B.begin(), B.end(),
                      [](const char *AElem, const char *BElem) {
                        return StringRef(AElem) == StringRef(BElem);
                      });
  };

  // If we generated different arguments from what we assume are two
  // semantically equivalent CompilerInvocations, the Generate function may
  // be non-deterministic.
  if (!Equal(GeneratedArgs, ComparisonArgs)) {
    Diags.Report(diag::err_cc1_round_trip_mismatch);
    Diags.Report(diag::note_cc1_round_trip_generated)
        << 1 << SerializeArgs(GeneratedArgs);
    Diags.Report(diag::note_cc1_round_trip_generated)
        << 2 << SerializeArgs(ComparisonArgs);
    return false;
  }

  Diags.Report(diag::remark_cc1_round_trip_generated)
      << 1 << SerializeArgs(GeneratedArgs);
  Diags.Report(diag::remark_cc1_round_trip_generated)
      << 2 << SerializeArgs(ComparisonArgs);

  return Success2;
}

bool CompilerInvocation::checkCC1RoundTrip(ArrayRef<const char *> Args,
                                           DiagnosticsEngine &Diags,
                                           const char *Argv0) {
  CompilerInvocation DummyInvocation1, DummyInvocation2;
  return RoundTrip(
      [](CompilerInvocation &Invocation, ArrayRef<const char *> CommandLineArgs,
         DiagnosticsEngine &Diags, const char *Argv0) {
        return CreateFromArgsImpl(Invocation, CommandLineArgs, Diags, Argv0);
      },
      [](CompilerInvocation &Invocation, SmallVectorImpl<const char *> &Args,
         StringAllocator SA) {
        Args.push_back("-cc1");
        Invocation.generateCC1CommandLine(Args, SA);
      },
      DummyInvocation1, DummyInvocation2, Args, Diags, Argv0,
      /*CheckAgainstOriginalInvocation=*/true, /*ForceRoundTrip=*/true);
}

static void addDiagnosticArgs(ArgList &Args, OptSpecifier Group,
                              OptSpecifier GroupWithValue,
                              std::vector<std::string> &Diagnostics) {
  for (auto *A : Args.filtered(Group)) {
    if (A->getOption().getKind() == Option::FlagClass) {
      // The argument is a pure flag (such as OPT_Wall or OPT_Wdeprecated). Add
      // its name (minus the "W" or "R" at the beginning) to the diagnostics.
      Diagnostics.push_back(
          std::string(A->getOption().getName().drop_front(1)));
    } else if (A->getOption().matches(GroupWithValue)) {
      // This is -Wfoo= or -Rfoo=, where foo is the name of the diagnostic
      // group. Add only the group name to the diagnostics.
      Diagnostics.push_back(
          std::string(A->getOption().getName().drop_front(1).rtrim("=-")));
    } else {
      // Otherwise, add its value (for OPT_W_Joined and similar).
      Diagnostics.push_back(A->getValue());
    }
  }
}

// Parse the Static Analyzer configuration. If \p Diags is set to nullptr,
// it won't verify the input.
static void parseAnalyzerConfigs(AnalyzerOptions &AnOpts,
                                 DiagnosticsEngine *Diags);

static void getAllNoBuiltinFuncValues(ArgList &Args,
                                      std::vector<std::string> &Funcs) {
  std::vector<std::string> Values = Args.getAllArgValues(OPT_fno_builtin_);
  auto BuiltinEnd = llvm::partition(Values, Builtin::Context::isBuiltinFunc);
  Funcs.insert(Funcs.end(), Values.begin(), BuiltinEnd);
}

static void GenerateAnalyzerArgs(const AnalyzerOptions &Opts,
                                 ArgumentConsumer Consumer) {
  const AnalyzerOptions *AnalyzerOpts = &Opts;

#define ANALYZER_OPTION_WITH_MARSHALLING(...)                                  \
  GENERATE_OPTION_WITH_MARSHALLING(Consumer, __VA_ARGS__)
#include "clang/Driver/Options.inc"
#undef ANALYZER_OPTION_WITH_MARSHALLING

  if (Opts.AnalysisConstraintsOpt != RangeConstraintsModel) {
    switch (Opts.AnalysisConstraintsOpt) {
#define ANALYSIS_CONSTRAINTS(NAME, CMDFLAG, DESC, CREATFN)                     \
  case NAME##Model:                                                            \
    GenerateArg(Consumer, OPT_analyzer_constraints, CMDFLAG);                  \
    break;
#include "clang/StaticAnalyzer/Core/Analyses.def"
    default:
      llvm_unreachable("Tried to generate unknown analysis constraint.");
    }
  }

  if (Opts.AnalysisDiagOpt != PD_HTML) {
    switch (Opts.AnalysisDiagOpt) {
#define ANALYSIS_DIAGNOSTICS(NAME, CMDFLAG, DESC, CREATFN)                     \
  case PD_##NAME:                                                              \
    GenerateArg(Consumer, OPT_analyzer_output, CMDFLAG);                       \
    break;
#include "clang/StaticAnalyzer/Core/Analyses.def"
    default:
      llvm_unreachable("Tried to generate unknown analysis diagnostic client.");
    }
  }

  if (Opts.AnalysisPurgeOpt != PurgeStmt) {
    switch (Opts.AnalysisPurgeOpt) {
#define ANALYSIS_PURGE(NAME, CMDFLAG, DESC)                                    \
  case NAME:                                                                   \
    GenerateArg(Consumer, OPT_analyzer_purge, CMDFLAG);                        \
    break;
#include "clang/StaticAnalyzer/Core/Analyses.def"
    default:
      llvm_unreachable("Tried to generate unknown analysis purge mode.");
    }
  }

  if (Opts.InliningMode != NoRedundancy) {
    switch (Opts.InliningMode) {
#define ANALYSIS_INLINING_MODE(NAME, CMDFLAG, DESC)                            \
  case NAME:                                                                   \
    GenerateArg(Consumer, OPT_analyzer_inlining_mode, CMDFLAG);                \
    break;
#include "clang/StaticAnalyzer/Core/Analyses.def"
    default:
      llvm_unreachable("Tried to generate unknown analysis inlining mode.");
    }
  }

  for (const auto &CP : Opts.CheckersAndPackages) {
    OptSpecifier Opt =
        CP.second ? OPT_analyzer_checker : OPT_analyzer_disable_checker;
    GenerateArg(Consumer, Opt, CP.first);
  }

  AnalyzerOptions ConfigOpts;
  parseAnalyzerConfigs(ConfigOpts, nullptr);

  // Sort options by key to avoid relying on StringMap iteration order.
  SmallVector<std::pair<StringRef, StringRef>, 4> SortedConfigOpts;
  for (const auto &C : Opts.Config)
    SortedConfigOpts.emplace_back(C.getKey(), C.getValue());
  llvm::sort(SortedConfigOpts, llvm::less_first());

  for (const auto &[Key, Value] : SortedConfigOpts) {
    // Don't generate anything that came from parseAnalyzerConfigs. It would be
    // redundant and may not be valid on the command line.
    auto Entry = ConfigOpts.Config.find(Key);
    if (Entry != ConfigOpts.Config.end() && Entry->getValue() == Value)
      continue;

    GenerateArg(Consumer, OPT_analyzer_config, Key + "=" + Value);
  }

  // Nothing to generate for FullCompilerInvocation.
}

static bool ParseAnalyzerArgs(AnalyzerOptions &Opts, ArgList &Args,
                              DiagnosticsEngine &Diags) {
  unsigned NumErrorsBefore = Diags.getNumErrors();

  AnalyzerOptions *AnalyzerOpts = &Opts;

#define ANALYZER_OPTION_WITH_MARSHALLING(...)                                  \
  PARSE_OPTION_WITH_MARSHALLING(Args, Diags, __VA_ARGS__)
#include "clang/Driver/Options.inc"
#undef ANALYZER_OPTION_WITH_MARSHALLING

  if (Arg *A = Args.getLastArg(OPT_analyzer_constraints)) {
    StringRef Name = A->getValue();
    AnalysisConstraints Value = llvm::StringSwitch<AnalysisConstraints>(Name)
#define ANALYSIS_CONSTRAINTS(NAME, CMDFLAG, DESC, CREATFN) \
      .Case(CMDFLAG, NAME##Model)
#include "clang/StaticAnalyzer/Core/Analyses.def"
      .Default(NumConstraints);
    if (Value == NumConstraints) {
      Diags.Report(diag::err_drv_invalid_value)
        << A->getAsString(Args) << Name;
    } else {
#ifndef LLVM_WITH_Z3
      if (Value == AnalysisConstraints::Z3ConstraintsModel) {
        Diags.Report(diag::err_analyzer_not_built_with_z3);
      }
#endif // LLVM_WITH_Z3
      Opts.AnalysisConstraintsOpt = Value;
    }
  }

  if (Arg *A = Args.getLastArg(OPT_analyzer_output)) {
    StringRef Name = A->getValue();
    AnalysisDiagClients Value = llvm::StringSwitch<AnalysisDiagClients>(Name)
#define ANALYSIS_DIAGNOSTICS(NAME, CMDFLAG, DESC, CREATFN) \
      .Case(CMDFLAG, PD_##NAME)
#include "clang/StaticAnalyzer/Core/Analyses.def"
      .Default(NUM_ANALYSIS_DIAG_CLIENTS);
    if (Value == NUM_ANALYSIS_DIAG_CLIENTS) {
      Diags.Report(diag::err_drv_invalid_value)
        << A->getAsString(Args) << Name;
    } else {
      Opts.AnalysisDiagOpt = Value;
    }
  }

  if (Arg *A = Args.getLastArg(OPT_analyzer_purge)) {
    StringRef Name = A->getValue();
    AnalysisPurgeMode Value = llvm::StringSwitch<AnalysisPurgeMode>(Name)
#define ANALYSIS_PURGE(NAME, CMDFLAG, DESC) \
      .Case(CMDFLAG, NAME)
#include "clang/StaticAnalyzer/Core/Analyses.def"
      .Default(NumPurgeModes);
    if (Value == NumPurgeModes) {
      Diags.Report(diag::err_drv_invalid_value)
        << A->getAsString(Args) << Name;
    } else {
      Opts.AnalysisPurgeOpt = Value;
    }
  }

  if (Arg *A = Args.getLastArg(OPT_analyzer_inlining_mode)) {
    StringRef Name = A->getValue();
    AnalysisInliningMode Value = llvm::StringSwitch<AnalysisInliningMode>(Name)
#define ANALYSIS_INLINING_MODE(NAME, CMDFLAG, DESC) \
      .Case(CMDFLAG, NAME)
#include "clang/StaticAnalyzer/Core/Analyses.def"
      .Default(NumInliningModes);
    if (Value == NumInliningModes) {
      Diags.Report(diag::err_drv_invalid_value)
        << A->getAsString(Args) << Name;
    } else {
      Opts.InliningMode = Value;
    }
  }

  Opts.CheckersAndPackages.clear();
  for (const Arg *A :
       Args.filtered(OPT_analyzer_checker, OPT_analyzer_disable_checker)) {
    A->claim();
    bool IsEnabled = A->getOption().getID() == OPT_analyzer_checker;
    // We can have a list of comma separated checker names, e.g:
    // '-analyzer-checker=cocoa,unix'
    StringRef CheckerAndPackageList = A->getValue();
    SmallVector<StringRef, 16> CheckersAndPackages;
    CheckerAndPackageList.split(CheckersAndPackages, ",");
    for (const StringRef &CheckerOrPackage : CheckersAndPackages)
      Opts.CheckersAndPackages.emplace_back(std::string(CheckerOrPackage),
                                            IsEnabled);
  }

  // Go through the analyzer configuration options.
  for (const auto *A : Args.filtered(OPT_analyzer_config)) {

    // We can have a list of comma separated config names, e.g:
    // '-analyzer-config key1=val1,key2=val2'
    StringRef configList = A->getValue();
    SmallVector<StringRef, 4> configVals;
    configList.split(configVals, ",");
    for (const auto &configVal : configVals) {
      StringRef key, val;
      std::tie(key, val) = configVal.split("=");
      if (val.empty()) {
        Diags.Report(SourceLocation(),
                     diag::err_analyzer_config_no_value) << configVal;
        break;
      }
      if (val.contains('=')) {
        Diags.Report(SourceLocation(),
                     diag::err_analyzer_config_multiple_values)
          << configVal;
        break;
      }

      // TODO: Check checker options too, possibly in CheckerRegistry.
      // Leave unknown non-checker configs unclaimed.
      if (!key.contains(":") && Opts.isUnknownAnalyzerConfig(key)) {
        if (Opts.ShouldEmitErrorsOnInvalidConfigValue)
          Diags.Report(diag::err_analyzer_config_unknown) << key;
        continue;
      }

      A->claim();
      Opts.Config[key] = std::string(val);
    }
  }

  if (Opts.ShouldEmitErrorsOnInvalidConfigValue)
    parseAnalyzerConfigs(Opts, &Diags);
  else
    parseAnalyzerConfigs(Opts, nullptr);

  llvm::raw_string_ostream os(Opts.FullCompilerInvocation);
  for (unsigned i = 0; i < Args.getNumInputArgStrings(); ++i) {
    if (i != 0)
      os << " ";
    os << Args.getArgString(i);
  }
  os.flush();

  return Diags.getNumErrors() == NumErrorsBefore;
}

static StringRef getStringOption(AnalyzerOptions::ConfigTable &Config,
                                 StringRef OptionName, StringRef DefaultVal) {
  return Config.insert({OptionName, std::string(DefaultVal)}).first->second;
}

static void initOption(AnalyzerOptions::ConfigTable &Config,
                       DiagnosticsEngine *Diags,
                       StringRef &OptionField, StringRef Name,
                       StringRef DefaultVal) {
  // String options may be known to invalid (e.g. if the expected string is a
  // file name, but the file does not exist), those will have to be checked in
  // parseConfigs.
  OptionField = getStringOption(Config, Name, DefaultVal);
}

static void initOption(AnalyzerOptions::ConfigTable &Config,
                       DiagnosticsEngine *Diags,
                       bool &OptionField, StringRef Name, bool DefaultVal) {
  auto PossiblyInvalidVal =
      llvm::StringSwitch<std::optional<bool>>(
          getStringOption(Config, Name, (DefaultVal ? "true" : "false")))
          .Case("true", true)
          .Case("false", false)
          .Default(std::nullopt);

  if (!PossiblyInvalidVal) {
    if (Diags)
      Diags->Report(diag::err_analyzer_config_invalid_input)
        << Name << "a boolean";
    else
      OptionField = DefaultVal;
  } else
    OptionField = *PossiblyInvalidVal;
}

static void initOption(AnalyzerOptions::ConfigTable &Config,
                       DiagnosticsEngine *Diags,
                       unsigned &OptionField, StringRef Name,
                       unsigned DefaultVal) {

  OptionField = DefaultVal;
  bool HasFailed = getStringOption(Config, Name, std::to_string(DefaultVal))
                     .getAsInteger(0, OptionField);
  if (Diags && HasFailed)
    Diags->Report(diag::err_analyzer_config_invalid_input)
      << Name << "an unsigned";
}

static void parseAnalyzerConfigs(AnalyzerOptions &AnOpts,
                                 DiagnosticsEngine *Diags) {
  // TODO: There's no need to store the entire configtable, it'd be plenty
  // enough to store checker options.

#define ANALYZER_OPTION(TYPE, NAME, CMDFLAG, DESC, DEFAULT_VAL)                \
  initOption(AnOpts.Config, Diags, AnOpts.NAME, CMDFLAG, DEFAULT_VAL);
#define ANALYZER_OPTION_DEPENDS_ON_USER_MODE(...)
#include "clang/StaticAnalyzer/Core/AnalyzerOptions.def"

  assert(AnOpts.UserMode == "shallow" || AnOpts.UserMode == "deep");
  const bool InShallowMode = AnOpts.UserMode == "shallow";

#define ANALYZER_OPTION(...)
#define ANALYZER_OPTION_DEPENDS_ON_USER_MODE(TYPE, NAME, CMDFLAG, DESC,        \
                                             SHALLOW_VAL, DEEP_VAL)            \
  initOption(AnOpts.Config, Diags, AnOpts.NAME, CMDFLAG,                       \
             InShallowMode ? SHALLOW_VAL : DEEP_VAL);
#include "clang/StaticAnalyzer/Core/AnalyzerOptions.def"

  // At this point, AnalyzerOptions is configured. Let's validate some options.

  // FIXME: Here we try to validate the silenced checkers or packages are valid.
  // The current approach only validates the registered checkers which does not
  // contain the runtime enabled checkers and optimally we would validate both.
  if (!AnOpts.RawSilencedCheckersAndPackages.empty()) {
    std::vector<StringRef> Checkers =
        AnOpts.getRegisteredCheckers(/*IncludeExperimental=*/true);
    std::vector<StringRef> Packages =
        AnOpts.getRegisteredPackages(/*IncludeExperimental=*/true);

    SmallVector<StringRef, 16> CheckersAndPackages;
    AnOpts.RawSilencedCheckersAndPackages.split(CheckersAndPackages, ";");

    for (const StringRef &CheckerOrPackage : CheckersAndPackages) {
      if (Diags) {
        bool IsChecker = CheckerOrPackage.contains('.');
        bool IsValidName = IsChecker
                               ? llvm::is_contained(Checkers, CheckerOrPackage)
                               : llvm::is_contained(Packages, CheckerOrPackage);

        if (!IsValidName)
          Diags->Report(diag::err_unknown_analyzer_checker_or_package)
              << CheckerOrPackage;
      }

      AnOpts.SilencedCheckersAndPackages.emplace_back(CheckerOrPackage);
    }
  }

  if (!Diags)
    return;

  if (AnOpts.ShouldTrackConditionsDebug && !AnOpts.ShouldTrackConditions)
    Diags->Report(diag::err_analyzer_config_invalid_input)
        << "track-conditions-debug" << "'track-conditions' to also be enabled";

  if (!AnOpts.CTUDir.empty() && !llvm::sys::fs::is_directory(AnOpts.CTUDir))
    Diags->Report(diag::err_analyzer_config_invalid_input) << "ctu-dir"
                                                           << "a filename";

  if (!AnOpts.ModelPath.empty() &&
      !llvm::sys::fs::is_directory(AnOpts.ModelPath))
    Diags->Report(diag::err_analyzer_config_invalid_input) << "model-path"
                                                           << "a filename";
}

/// Generate a remark argument. This is an inverse of `ParseOptimizationRemark`.
static void
GenerateOptimizationRemark(ArgumentConsumer Consumer, OptSpecifier OptEQ,
                           StringRef Name,
                           const CodeGenOptions::OptRemark &Remark) {
  if (Remark.hasValidPattern()) {
    GenerateArg(Consumer, OptEQ, Remark.Pattern);
  } else if (Remark.Kind == CodeGenOptions::RK_Enabled) {
    GenerateArg(Consumer, OPT_R_Joined, Name);
  } else if (Remark.Kind == CodeGenOptions::RK_Disabled) {
    GenerateArg(Consumer, OPT_R_Joined, StringRef("no-") + Name);
  }
}

/// Parse a remark command line argument. It may be missing, disabled/enabled by
/// '-R[no-]group' or specified with a regular expression by '-Rgroup=regexp'.
/// On top of that, it can be disabled/enabled globally by '-R[no-]everything'.
static CodeGenOptions::OptRemark
ParseOptimizationRemark(DiagnosticsEngine &Diags, ArgList &Args,
                        OptSpecifier OptEQ, StringRef Name) {
  CodeGenOptions::OptRemark Result;

  auto InitializeResultPattern = [&Diags, &Args, &Result](const Arg *A,
                                                          StringRef Pattern) {
    Result.Pattern = Pattern.str();

    std::string RegexError;
    Result.Regex = std::make_shared<llvm::Regex>(Result.Pattern);
    if (!Result.Regex->isValid(RegexError)) {
      Diags.Report(diag::err_drv_optimization_remark_pattern)
          << RegexError << A->getAsString(Args);
      return false;
    }

    return true;
  };

  for (Arg *A : Args) {
    if (A->getOption().matches(OPT_R_Joined)) {
      StringRef Value = A->getValue();

      if (Value == Name)
        Result.Kind = CodeGenOptions::RK_Enabled;
      else if (Value == "everything")
        Result.Kind = CodeGenOptions::RK_EnabledEverything;
      else if (Value.split('-') == std::make_pair(StringRef("no"), Name))
        Result.Kind = CodeGenOptions::RK_Disabled;
      else if (Value == "no-everything")
        Result.Kind = CodeGenOptions::RK_DisabledEverything;
      else
        continue;

      if (Result.Kind == CodeGenOptions::RK_Disabled ||
          Result.Kind == CodeGenOptions::RK_DisabledEverything) {
        Result.Pattern = "";
        Result.Regex = nullptr;
      } else {
        InitializeResultPattern(A, ".*");
      }
    } else if (A->getOption().matches(OptEQ)) {
      Result.Kind = CodeGenOptions::RK_WithPattern;
      if (!InitializeResultPattern(A, A->getValue()))
        return CodeGenOptions::OptRemark();
    }
  }

  return Result;
}

static bool parseDiagnosticLevelMask(StringRef FlagName,
                                     const std::vector<std::string> &Levels,
                                     DiagnosticsEngine &Diags,
                                     DiagnosticLevelMask &M) {
  bool Success = true;
  for (const auto &Level : Levels) {
    DiagnosticLevelMask const PM =
      llvm::StringSwitch<DiagnosticLevelMask>(Level)
        .Case("note",    DiagnosticLevelMask::Note)
        .Case("remark",  DiagnosticLevelMask::Remark)
        .Case("warning", DiagnosticLevelMask::Warning)
        .Case("error",   DiagnosticLevelMask::Error)
        .Default(DiagnosticLevelMask::None);
    if (PM == DiagnosticLevelMask::None) {
      Success = false;
      Diags.Report(diag::err_drv_invalid_value) << FlagName << Level;
    }
    M = M | PM;
  }
  return Success;
}

static void parseSanitizerKinds(StringRef FlagName,
                                const std::vector<std::string> &Sanitizers,
                                DiagnosticsEngine &Diags, SanitizerSet &S) {
  for (const auto &Sanitizer : Sanitizers) {
    SanitizerMask K = parseSanitizerValue(Sanitizer, /*AllowGroups=*/false);
    if (K == SanitizerMask())
      Diags.Report(diag::err_drv_invalid_value) << FlagName << Sanitizer;
    else
      S.set(K, true);
  }
}

static SmallVector<StringRef, 4> serializeSanitizerKinds(SanitizerSet S) {
  SmallVector<StringRef, 4> Values;
  serializeSanitizerSet(S, Values);
  return Values;
}

static void parseXRayInstrumentationBundle(StringRef FlagName, StringRef Bundle,
                                           ArgList &Args, DiagnosticsEngine &D,
                                           XRayInstrSet &S) {
  llvm::SmallVector<StringRef, 2> BundleParts;
  llvm::SplitString(Bundle, BundleParts, ",");
  for (const auto &B : BundleParts) {
    auto Mask = parseXRayInstrValue(B);
    if (Mask == XRayInstrKind::None)
      if (B != "none")
        D.Report(diag::err_drv_invalid_value) << FlagName << Bundle;
      else
        S.Mask = Mask;
    else if (Mask == XRayInstrKind::All)
      S.Mask = Mask;
    else
      S.set(Mask, true);
  }
}

static std::string serializeXRayInstrumentationBundle(const XRayInstrSet &S) {
  llvm::SmallVector<StringRef, 2> BundleParts;
  serializeXRayInstrValue(S, BundleParts);
  std::string Buffer;
  llvm::raw_string_ostream OS(Buffer);
  llvm::interleave(BundleParts, OS, [&OS](StringRef Part) { OS << Part; }, ",");
  return Buffer;
}

// Set the profile kind using fprofile-instrument-use-path.
static void setPGOUseInstrumentor(CodeGenOptions &Opts,
                                  const Twine &ProfileName,
                                  llvm::vfs::FileSystem &FS,
                                  DiagnosticsEngine &Diags) {
  auto ReaderOrErr = llvm::IndexedInstrProfReader::create(ProfileName, FS);
  if (auto E = ReaderOrErr.takeError()) {
    unsigned DiagID = Diags.getCustomDiagID(DiagnosticsEngine::Error,
                                            "Error in reading profile %0: %1");
    llvm::handleAllErrors(std::move(E), [&](const llvm::ErrorInfoBase &EI) {
      Diags.Report(DiagID) << ProfileName.str() << EI.message();
    });
    return;
  }
  std::unique_ptr<llvm::IndexedInstrProfReader> PGOReader =
    std::move(ReaderOrErr.get());
  // Currently memprof profiles are only added at the IR level. Mark the profile
  // type as IR in that case as well and the subsequent matching needs to detect
  // which is available (might be one or both).
  if (PGOReader->isIRLevelProfile() || PGOReader->hasMemoryProfile()) {
    if (PGOReader->hasCSIRLevelProfile())
      Opts.setProfileUse(CodeGenOptions::ProfileCSIRInstr);
    else
      Opts.setProfileUse(CodeGenOptions::ProfileIRInstr);
  } else
    Opts.setProfileUse(CodeGenOptions::ProfileClangInstr);
}

void CompilerInvocationBase::GenerateCodeGenArgs(const CodeGenOptions &Opts,
                                                 ArgumentConsumer Consumer,
                                                 const llvm::Triple &T,
                                                 const std::string &OutputFile,
                                                 const LangOptions *LangOpts) {
  const CodeGenOptions &CodeGenOpts = Opts;

  if (Opts.OptimizationLevel == 0)
    GenerateArg(Consumer, OPT_O0);
  else
    GenerateArg(Consumer, OPT_O, Twine(Opts.OptimizationLevel));

#define CODEGEN_OPTION_WITH_MARSHALLING(...)                                   \
  GENERATE_OPTION_WITH_MARSHALLING(Consumer, __VA_ARGS__)
#include "clang/Driver/Options.inc"
#undef CODEGEN_OPTION_WITH_MARSHALLING

  if (Opts.OptimizationLevel > 0) {
    if (Opts.Inlining == CodeGenOptions::NormalInlining)
      GenerateArg(Consumer, OPT_finline_functions);
    else if (Opts.Inlining == CodeGenOptions::OnlyHintInlining)
      GenerateArg(Consumer, OPT_finline_hint_functions);
    else if (Opts.Inlining == CodeGenOptions::OnlyAlwaysInlining)
      GenerateArg(Consumer, OPT_fno_inline);
  }

  if (Opts.DirectAccessExternalData && LangOpts->PICLevel != 0)
    GenerateArg(Consumer, OPT_fdirect_access_external_data);
  else if (!Opts.DirectAccessExternalData && LangOpts->PICLevel == 0)
    GenerateArg(Consumer, OPT_fno_direct_access_external_data);

  std::optional<StringRef> DebugInfoVal;
  switch (Opts.DebugInfo) {
  case llvm::codegenoptions::DebugLineTablesOnly:
    DebugInfoVal = "line-tables-only";
    break;
  case llvm::codegenoptions::DebugDirectivesOnly:
    DebugInfoVal = "line-directives-only";
    break;
  case llvm::codegenoptions::DebugInfoConstructor:
    DebugInfoVal = "constructor";
    break;
  case llvm::codegenoptions::LimitedDebugInfo:
    DebugInfoVal = "limited";
    break;
  case llvm::codegenoptions::FullDebugInfo:
    DebugInfoVal = "standalone";
    break;
  case llvm::codegenoptions::UnusedTypeInfo:
    DebugInfoVal = "unused-types";
    break;
  case llvm::codegenoptions::NoDebugInfo: // default value
    DebugInfoVal = std::nullopt;
    break;
  case llvm::codegenoptions::LocTrackingOnly: // implied value
    DebugInfoVal = std::nullopt;
    break;
  }
  if (DebugInfoVal)
    GenerateArg(Consumer, OPT_debug_info_kind_EQ, *DebugInfoVal);

  for (const auto &Prefix : Opts.DebugPrefixMap)
    GenerateArg(Consumer, OPT_fdebug_prefix_map_EQ,
                Prefix.first + "=" + Prefix.second);

  for (const auto &Prefix : Opts.CoveragePrefixMap)
    GenerateArg(Consumer, OPT_fcoverage_prefix_map_EQ,
                Prefix.first + "=" + Prefix.second);

  if (Opts.NewStructPathTBAA)
    GenerateArg(Consumer, OPT_new_struct_path_tbaa);

  if (Opts.OptimizeSize == 1)
    GenerateArg(Consumer, OPT_O, "s");
  else if (Opts.OptimizeSize == 2)
    GenerateArg(Consumer, OPT_O, "z");

  // SimplifyLibCalls is set only in the absence of -fno-builtin and
  // -ffreestanding. We'll consider that when generating them.

  // NoBuiltinFuncs are generated by LangOptions.

  if (Opts.UnrollLoops && Opts.OptimizationLevel <= 1)
    GenerateArg(Consumer, OPT_funroll_loops);
  else if (!Opts.UnrollLoops && Opts.OptimizationLevel > 1)
    GenerateArg(Consumer, OPT_fno_unroll_loops);

  if (!Opts.BinutilsVersion.empty())
    GenerateArg(Consumer, OPT_fbinutils_version_EQ, Opts.BinutilsVersion);

  if (Opts.DebugNameTable ==
      static_cast<unsigned>(llvm::DICompileUnit::DebugNameTableKind::GNU))
    GenerateArg(Consumer, OPT_ggnu_pubnames);
  else if (Opts.DebugNameTable ==
           static_cast<unsigned>(
               llvm::DICompileUnit::DebugNameTableKind::Default))
    GenerateArg(Consumer, OPT_gpubnames);

  auto TNK = Opts.getDebugSimpleTemplateNames();
  if (TNK != llvm::codegenoptions::DebugTemplateNamesKind::Full) {
    if (TNK == llvm::codegenoptions::DebugTemplateNamesKind::Simple)
      GenerateArg(Consumer, OPT_gsimple_template_names_EQ, "simple");
    else if (TNK == llvm::codegenoptions::DebugTemplateNamesKind::Mangled)
      GenerateArg(Consumer, OPT_gsimple_template_names_EQ, "mangled");
  }
  // ProfileInstrumentUsePath is marshalled automatically, no need to generate
  // it or PGOUseInstrumentor.

  if (Opts.TimePasses) {
    if (Opts.TimePassesPerRun)
      GenerateArg(Consumer, OPT_ftime_report_EQ, "per-pass-run");
    else
      GenerateArg(Consumer, OPT_ftime_report);
  }

  if (Opts.PrepareForLTO && !Opts.PrepareForThinLTO)
    GenerateArg(Consumer, OPT_flto_EQ, "full");

  if (Opts.PrepareForThinLTO)
    GenerateArg(Consumer, OPT_flto_EQ, "thin");

  if (!Opts.ThinLTOIndexFile.empty())
    GenerateArg(Consumer, OPT_fthinlto_index_EQ, Opts.ThinLTOIndexFile);

  if (Opts.SaveTempsFilePrefix == OutputFile)
    GenerateArg(Consumer, OPT_save_temps_EQ, "obj");

  StringRef MemProfileBasename("memprof.profraw");
  if (!Opts.MemoryProfileOutput.empty()) {
    if (Opts.MemoryProfileOutput == MemProfileBasename) {
      GenerateArg(Consumer, OPT_fmemory_profile);
    } else {
      size_t ArgLength =
          Opts.MemoryProfileOutput.size() - MemProfileBasename.size();
      GenerateArg(Consumer, OPT_fmemory_profile_EQ,
                  Opts.MemoryProfileOutput.substr(0, ArgLength));
    }
  }

  if (memcmp(Opts.CoverageVersion, "408*", 4) != 0)
    GenerateArg(Consumer, OPT_coverage_version_EQ,
                StringRef(Opts.CoverageVersion, 4));

  // TODO: Check if we need to generate arguments stored in CmdArgs. (Namely
  //  '-fembed_bitcode', which does not map to any CompilerInvocation field and
  //  won't be generated.)

  if (Opts.XRayInstrumentationBundle.Mask != XRayInstrKind::All) {
    std::string InstrBundle =
        serializeXRayInstrumentationBundle(Opts.XRayInstrumentationBundle);
    if (!InstrBundle.empty())
      GenerateArg(Consumer, OPT_fxray_instrumentation_bundle, InstrBundle);
  }

  if (Opts.CFProtectionReturn && Opts.CFProtectionBranch)
    GenerateArg(Consumer, OPT_fcf_protection_EQ, "full");
  else if (Opts.CFProtectionReturn)
    GenerateArg(Consumer, OPT_fcf_protection_EQ, "return");
  else if (Opts.CFProtectionBranch)
    GenerateArg(Consumer, OPT_fcf_protection_EQ, "branch");

  if (Opts.FunctionReturnThunks)
    GenerateArg(Consumer, OPT_mfunction_return_EQ, "thunk-extern");

  for (const auto &F : Opts.LinkBitcodeFiles) {
    bool Builtint = F.LinkFlags == llvm::Linker::Flags::LinkOnlyNeeded &&
                    F.PropagateAttrs && F.Internalize;
    GenerateArg(Consumer,
                Builtint ? OPT_mlink_builtin_bitcode : OPT_mlink_bitcode_file,
                F.Filename);
  }

  if (Opts.EmulatedTLS)
    GenerateArg(Consumer, OPT_femulated_tls);

  if (Opts.FPDenormalMode != llvm::DenormalMode::getIEEE())
    GenerateArg(Consumer, OPT_fdenormal_fp_math_EQ, Opts.FPDenormalMode.str());

  if ((Opts.FPDenormalMode != Opts.FP32DenormalMode) ||
      (Opts.FP32DenormalMode != llvm::DenormalMode::getIEEE()))
    GenerateArg(Consumer, OPT_fdenormal_fp_math_f32_EQ,
                Opts.FP32DenormalMode.str());

  if (Opts.StructReturnConvention == CodeGenOptions::SRCK_OnStack) {
    OptSpecifier Opt =
        T.isPPC32() ? OPT_maix_struct_return : OPT_fpcc_struct_return;
    GenerateArg(Consumer, Opt);
  } else if (Opts.StructReturnConvention == CodeGenOptions::SRCK_InRegs) {
    OptSpecifier Opt =
        T.isPPC32() ? OPT_msvr4_struct_return : OPT_freg_struct_return;
    GenerateArg(Consumer, Opt);
  }

  if (Opts.EnableAIXExtendedAltivecABI)
    GenerateArg(Consumer, OPT_mabi_EQ_vec_extabi);

  if (Opts.XCOFFReadOnlyPointers)
    GenerateArg(Consumer, OPT_mxcoff_roptr);

  if (!Opts.OptRecordPasses.empty())
    GenerateArg(Consumer, OPT_opt_record_passes, Opts.OptRecordPasses);

  if (!Opts.OptRecordFormat.empty())
    GenerateArg(Consumer, OPT_opt_record_format, Opts.OptRecordFormat);

  GenerateOptimizationRemark(Consumer, OPT_Rpass_EQ, "pass",
                             Opts.OptimizationRemark);

  GenerateOptimizationRemark(Consumer, OPT_Rpass_missed_EQ, "pass-missed",
                             Opts.OptimizationRemarkMissed);

  GenerateOptimizationRemark(Consumer, OPT_Rpass_analysis_EQ, "pass-analysis",
                             Opts.OptimizationRemarkAnalysis);

  GenerateArg(Consumer, OPT_fdiagnostics_hotness_threshold_EQ,
              Opts.DiagnosticsHotnessThreshold
                  ? Twine(*Opts.DiagnosticsHotnessThreshold)
                  : "auto");

  GenerateArg(Consumer, OPT_fdiagnostics_misexpect_tolerance_EQ,
              Twine(*Opts.DiagnosticsMisExpectTolerance));

  for (StringRef Sanitizer : serializeSanitizerKinds(Opts.SanitizeRecover))
    GenerateArg(Consumer, OPT_fsanitize_recover_EQ, Sanitizer);

  for (StringRef Sanitizer : serializeSanitizerKinds(Opts.SanitizeTrap))
    GenerateArg(Consumer, OPT_fsanitize_trap_EQ, Sanitizer);

  if (!Opts.EmitVersionIdentMetadata)
    GenerateArg(Consumer, OPT_Qn);

  switch (Opts.FiniteLoops) {
  case CodeGenOptions::FiniteLoopsKind::Language:
    break;
  case CodeGenOptions::FiniteLoopsKind::Always:
    GenerateArg(Consumer, OPT_ffinite_loops);
    break;
  case CodeGenOptions::FiniteLoopsKind::Never:
    GenerateArg(Consumer, OPT_fno_finite_loops);
    break;
  }
}

bool CompilerInvocation::ParseCodeGenArgs(CodeGenOptions &Opts, ArgList &Args,
                                          InputKind IK,
                                          DiagnosticsEngine &Diags,
                                          const llvm::Triple &T,
                                          const std::string &OutputFile,
                                          const LangOptions &LangOptsRef) {
  unsigned NumErrorsBefore = Diags.getNumErrors();

  unsigned OptimizationLevel = getOptimizationLevel(Args, IK, Diags);
  // TODO: This could be done in Driver
  unsigned MaxOptLevel = 3;
  if (OptimizationLevel > MaxOptLevel) {
    // If the optimization level is not supported, fall back on the default
    // optimization
    Diags.Report(diag::warn_drv_optimization_value)
        << Args.getLastArg(OPT_O)->getAsString(Args) << "-O" << MaxOptLevel;
    OptimizationLevel = MaxOptLevel;
  }
  Opts.OptimizationLevel = OptimizationLevel;

  // The key paths of codegen options defined in Options.td start with
  // "CodeGenOpts.". Let's provide the expected variable name and type.
  CodeGenOptions &CodeGenOpts = Opts;
  // Some codegen options depend on language options. Let's provide the expected
  // variable name and type.
  const LangOptions *LangOpts = &LangOptsRef;

#define CODEGEN_OPTION_WITH_MARSHALLING(...)                                   \
  PARSE_OPTION_WITH_MARSHALLING(Args, Diags, __VA_ARGS__)
#include "clang/Driver/Options.inc"
#undef CODEGEN_OPTION_WITH_MARSHALLING

  // At O0 we want to fully disable inlining outside of cases marked with
  // 'alwaysinline' that are required for correctness.
  if (Opts.OptimizationLevel == 0) {
    Opts.setInlining(CodeGenOptions::OnlyAlwaysInlining);
  } else if (const Arg *A = Args.getLastArg(options::OPT_finline_functions,
                                            options::OPT_finline_hint_functions,
                                            options::OPT_fno_inline_functions,
                                            options::OPT_fno_inline)) {
    // Explicit inlining flags can disable some or all inlining even at
    // optimization levels above zero.
    if (A->getOption().matches(options::OPT_finline_functions))
      Opts.setInlining(CodeGenOptions::NormalInlining);
    else if (A->getOption().matches(options::OPT_finline_hint_functions))
      Opts.setInlining(CodeGenOptions::OnlyHintInlining);
    else
      Opts.setInlining(CodeGenOptions::OnlyAlwaysInlining);
  } else {
    Opts.setInlining(CodeGenOptions::NormalInlining);
  }

  // PIC defaults to -fno-direct-access-external-data while non-PIC defaults to
  // -fdirect-access-external-data.
  Opts.DirectAccessExternalData =
      Args.hasArg(OPT_fdirect_access_external_data) ||
      (!Args.hasArg(OPT_fno_direct_access_external_data) &&
       LangOpts->PICLevel == 0);

  if (Arg *A = Args.getLastArg(OPT_debug_info_kind_EQ)) {
    unsigned Val =
        llvm::StringSwitch<unsigned>(A->getValue())
            .Case("line-tables-only", llvm::codegenoptions::DebugLineTablesOnly)
            .Case("line-directives-only",
                  llvm::codegenoptions::DebugDirectivesOnly)
            .Case("constructor", llvm::codegenoptions::DebugInfoConstructor)
            .Case("limited", llvm::codegenoptions::LimitedDebugInfo)
            .Case("standalone", llvm::codegenoptions::FullDebugInfo)
            .Case("unused-types", llvm::codegenoptions::UnusedTypeInfo)
            .Default(~0U);
    if (Val == ~0U)
      Diags.Report(diag::err_drv_invalid_value) << A->getAsString(Args)
                                                << A->getValue();
    else
      Opts.setDebugInfo(static_cast<llvm::codegenoptions::DebugInfoKind>(Val));
  }

  // If -fuse-ctor-homing is set and limited debug info is already on, then use
  // constructor homing, and vice versa for -fno-use-ctor-homing.
  if (const Arg *A =
          Args.getLastArg(OPT_fuse_ctor_homing, OPT_fno_use_ctor_homing)) {
    if (A->getOption().matches(OPT_fuse_ctor_homing) &&
        Opts.getDebugInfo() == llvm::codegenoptions::LimitedDebugInfo)
      Opts.setDebugInfo(llvm::codegenoptions::DebugInfoConstructor);
    if (A->getOption().matches(OPT_fno_use_ctor_homing) &&
        Opts.getDebugInfo() == llvm::codegenoptions::DebugInfoConstructor)
      Opts.setDebugInfo(llvm::codegenoptions::LimitedDebugInfo);
  }

  for (const auto &Arg : Args.getAllArgValues(OPT_fdebug_prefix_map_EQ)) {
    auto Split = StringRef(Arg).split('=');
    Opts.DebugPrefixMap.emplace_back(Split.first, Split.second);
  }

  for (const auto &Arg : Args.getAllArgValues(OPT_fcoverage_prefix_map_EQ)) {
    auto Split = StringRef(Arg).split('=');
    Opts.CoveragePrefixMap.emplace_back(Split.first, Split.second);
  }

  const llvm::Triple::ArchType DebugEntryValueArchs[] = {
      llvm::Triple::x86, llvm::Triple::x86_64, llvm::Triple::aarch64,
      llvm::Triple::arm, llvm::Triple::armeb, llvm::Triple::mips,
      llvm::Triple::mipsel, llvm::Triple::mips64, llvm::Triple::mips64el};

  if (Opts.OptimizationLevel > 0 && Opts.hasReducedDebugInfo() &&
      llvm::is_contained(DebugEntryValueArchs, T.getArch()))
    Opts.EmitCallSiteInfo = true;

  if (!Opts.EnableDIPreservationVerify && Opts.DIBugsReportFilePath.size()) {
    Diags.Report(diag::warn_ignoring_verify_debuginfo_preserve_export)
        << Opts.DIBugsReportFilePath;
    Opts.DIBugsReportFilePath = "";
  }

  Opts.NewStructPathTBAA = !Args.hasArg(OPT_no_struct_path_tbaa) &&
                           Args.hasArg(OPT_new_struct_path_tbaa);
  Opts.OptimizeSize = getOptimizationLevelSize(Args);
  Opts.SimplifyLibCalls = !LangOpts->NoBuiltin;
  if (Opts.SimplifyLibCalls)
    Opts.NoBuiltinFuncs = LangOpts->NoBuiltinFuncs;
  Opts.UnrollLoops =
      Args.hasFlag(OPT_funroll_loops, OPT_fno_unroll_loops,
                   (Opts.OptimizationLevel > 1));
  Opts.BinutilsVersion =
      std::string(Args.getLastArgValue(OPT_fbinutils_version_EQ));

  Opts.DebugNameTable = static_cast<unsigned>(
      Args.hasArg(OPT_ggnu_pubnames)
          ? llvm::DICompileUnit::DebugNameTableKind::GNU
          : Args.hasArg(OPT_gpubnames)
                ? llvm::DICompileUnit::DebugNameTableKind::Default
                : llvm::DICompileUnit::DebugNameTableKind::None);
  if (const Arg *A = Args.getLastArg(OPT_gsimple_template_names_EQ)) {
    StringRef Value = A->getValue();
    if (Value != "simple" && Value != "mangled")
      Diags.Report(diag::err_drv_unsupported_option_argument)
          << A->getSpelling() << A->getValue();
    Opts.setDebugSimpleTemplateNames(
        StringRef(A->getValue()) == "simple"
            ? llvm::codegenoptions::DebugTemplateNamesKind::Simple
            : llvm::codegenoptions::DebugTemplateNamesKind::Mangled);
  }

  if (const Arg *A = Args.getLastArg(OPT_ftime_report, OPT_ftime_report_EQ)) {
    Opts.TimePasses = true;

    // -ftime-report= is only for new pass manager.
    if (A->getOption().getID() == OPT_ftime_report_EQ) {
      StringRef Val = A->getValue();
      if (Val == "per-pass")
        Opts.TimePassesPerRun = false;
      else if (Val == "per-pass-run")
        Opts.TimePassesPerRun = true;
      else
        Diags.Report(diag::err_drv_invalid_value)
            << A->getAsString(Args) << A->getValue();
    }
  }

  Opts.PrepareForLTO = false;
  Opts.PrepareForThinLTO = false;
  if (Arg *A = Args.getLastArg(OPT_flto_EQ)) {
    Opts.PrepareForLTO = true;
    StringRef S = A->getValue();
    if (S == "thin")
      Opts.PrepareForThinLTO = true;
    else if (S != "full")
      Diags.Report(diag::err_drv_invalid_value) << A->getAsString(Args) << S;
    if (Args.hasArg(OPT_funified_lto))
      Opts.PrepareForThinLTO = true;
  }
  if (Arg *A = Args.getLastArg(OPT_fthinlto_index_EQ)) {
    if (IK.getLanguage() != Language::LLVM_IR)
      Diags.Report(diag::err_drv_argument_only_allowed_with)
          << A->getAsString(Args) << "-x ir";
    Opts.ThinLTOIndexFile =
        std::string(Args.getLastArgValue(OPT_fthinlto_index_EQ));
  }
  if (Arg *A = Args.getLastArg(OPT_save_temps_EQ))
    Opts.SaveTempsFilePrefix =
        llvm::StringSwitch<std::string>(A->getValue())
            .Case("obj", OutputFile)
            .Default(llvm::sys::path::filename(OutputFile).str());

  // The memory profile runtime appends the pid to make this name more unique.
  const char *MemProfileBasename = "memprof.profraw";
  if (Args.hasArg(OPT_fmemory_profile_EQ)) {
    SmallString<128> Path(
        std::string(Args.getLastArgValue(OPT_fmemory_profile_EQ)));
    llvm::sys::path::append(Path, MemProfileBasename);
    Opts.MemoryProfileOutput = std::string(Path);
  } else if (Args.hasArg(OPT_fmemory_profile))
    Opts.MemoryProfileOutput = MemProfileBasename;

  memcpy(Opts.CoverageVersion, "408*", 4);
  if (Opts.CoverageNotesFile.size() || Opts.CoverageDataFile.size()) {
    if (Args.hasArg(OPT_coverage_version_EQ)) {
      StringRef CoverageVersion = Args.getLastArgValue(OPT_coverage_version_EQ);
      if (CoverageVersion.size() != 4) {
        Diags.Report(diag::err_drv_invalid_value)
            << Args.getLastArg(OPT_coverage_version_EQ)->getAsString(Args)
            << CoverageVersion;
      } else {
        memcpy(Opts.CoverageVersion, CoverageVersion.data(), 4);
      }
    }
  }
  // FIXME: For backend options that are not yet recorded as function
  // attributes in the IR, keep track of them so we can embed them in a
  // separate data section and use them when building the bitcode.
  for (const auto &A : Args) {
    // Do not encode output and input.
    if (A->getOption().getID() == options::OPT_o ||
        A->getOption().getID() == options::OPT_INPUT ||
        A->getOption().getID() == options::OPT_x ||
        A->getOption().getID() == options::OPT_fembed_bitcode ||
        A->getOption().matches(options::OPT_W_Group))
      continue;
    ArgStringList ASL;
    A->render(Args, ASL);
    for (const auto &arg : ASL) {
      StringRef ArgStr(arg);
      Opts.CmdArgs.insert(Opts.CmdArgs.end(), ArgStr.begin(), ArgStr.end());
      // using \00 to separate each commandline options.
      Opts.CmdArgs.push_back('\0');
    }
  }

  auto XRayInstrBundles =
      Args.getAllArgValues(OPT_fxray_instrumentation_bundle);
  if (XRayInstrBundles.empty())
    Opts.XRayInstrumentationBundle.Mask = XRayInstrKind::All;
  else
    for (const auto &A : XRayInstrBundles)
      parseXRayInstrumentationBundle("-fxray-instrumentation-bundle=", A, Args,
                                     Diags, Opts.XRayInstrumentationBundle);

  if (const Arg *A = Args.getLastArg(OPT_fcf_protection_EQ)) {
    StringRef Name = A->getValue();
    if (Name == "full") {
      Opts.CFProtectionReturn = 1;
      Opts.CFProtectionBranch = 1;
    } else if (Name == "return")
      Opts.CFProtectionReturn = 1;
    else if (Name == "branch")
      Opts.CFProtectionBranch = 1;
    else if (Name != "none")
      Diags.Report(diag::err_drv_invalid_value) << A->getAsString(Args) << Name;
  }

  if (const Arg *A = Args.getLastArg(OPT_mfunction_return_EQ)) {
    auto Val = llvm::StringSwitch<llvm::FunctionReturnThunksKind>(A->getValue())
                   .Case("keep", llvm::FunctionReturnThunksKind::Keep)
                   .Case("thunk-extern", llvm::FunctionReturnThunksKind::Extern)
                   .Default(llvm::FunctionReturnThunksKind::Invalid);
    // SystemZ might want to add support for "expolines."
    if (!T.isX86())
      Diags.Report(diag::err_drv_argument_not_allowed_with)
          << A->getSpelling() << T.getTriple();
    else if (Val == llvm::FunctionReturnThunksKind::Invalid)
      Diags.Report(diag::err_drv_invalid_value)
          << A->getAsString(Args) << A->getValue();
    else if (Val == llvm::FunctionReturnThunksKind::Extern &&
             Args.getLastArgValue(OPT_mcmodel_EQ).equals("large"))
      Diags.Report(diag::err_drv_argument_not_allowed_with)
          << A->getAsString(Args)
          << Args.getLastArg(OPT_mcmodel_EQ)->getAsString(Args);
    else
      Opts.FunctionReturnThunks = static_cast<unsigned>(Val);
  }

  for (auto *A :
       Args.filtered(OPT_mlink_bitcode_file, OPT_mlink_builtin_bitcode)) {
    CodeGenOptions::BitcodeFileToLink F;
    F.Filename = A->getValue();
    if (A->getOption().matches(OPT_mlink_builtin_bitcode)) {
      F.LinkFlags = llvm::Linker::Flags::LinkOnlyNeeded;
      // When linking CUDA bitcode, propagate function attributes so that
      // e.g. libdevice gets fast-math attrs if we're building with fast-math.
      F.PropagateAttrs = true;
      F.Internalize = true;
    }
    Opts.LinkBitcodeFiles.push_back(F);
  }

  if (Arg *A = Args.getLastArg(OPT_ftlsmodel_EQ)) {
    if (T.isOSAIX()) {
      StringRef Name = A->getValue();
      if (Name == "local-dynamic")
        Diags.Report(diag::err_aix_unsupported_tls_model) << Name;
    }
  }

  if (Arg *A = Args.getLastArg(OPT_fdenormal_fp_math_EQ)) {
    StringRef Val = A->getValue();
    Opts.FPDenormalMode = llvm::parseDenormalFPAttribute(Val);
    Opts.FP32DenormalMode = Opts.FPDenormalMode;
    if (!Opts.FPDenormalMode.isValid())
      Diags.Report(diag::err_drv_invalid_value) << A->getAsString(Args) << Val;
  }

  if (Arg *A = Args.getLastArg(OPT_fdenormal_fp_math_f32_EQ)) {
    StringRef Val = A->getValue();
    Opts.FP32DenormalMode = llvm::parseDenormalFPAttribute(Val);
    if (!Opts.FP32DenormalMode.isValid())
      Diags.Report(diag::err_drv_invalid_value) << A->getAsString(Args) << Val;
  }

  // X86_32 has -fppc-struct-return and -freg-struct-return.
  // PPC32 has -maix-struct-return and -msvr4-struct-return.
  if (Arg *A =
          Args.getLastArg(OPT_fpcc_struct_return, OPT_freg_struct_return,
                          OPT_maix_struct_return, OPT_msvr4_struct_return)) {
    // TODO: We might want to consider enabling these options on AIX in the
    // future.
    if (T.isOSAIX())
      Diags.Report(diag::err_drv_unsupported_opt_for_target)
          << A->getSpelling() << T.str();

    const Option &O = A->getOption();
    if (O.matches(OPT_fpcc_struct_return) ||
        O.matches(OPT_maix_struct_return)) {
      Opts.setStructReturnConvention(CodeGenOptions::SRCK_OnStack);
    } else {
      assert(O.matches(OPT_freg_struct_return) ||
             O.matches(OPT_msvr4_struct_return));
      Opts.setStructReturnConvention(CodeGenOptions::SRCK_InRegs);
    }
  }

  if (Arg *A = Args.getLastArg(OPT_mxcoff_roptr)) {
    if (!T.isOSAIX())
      Diags.Report(diag::err_drv_unsupported_opt_for_target)
          << A->getSpelling() << T.str();

    // Since the storage mapping class is specified per csect,
    // without using data sections, it is less effective to use read-only
    // pointers. Using read-only pointers may cause other RO variables in the
    // same csect to become RW when the linker acts upon `-bforceimprw`;
    // therefore, we require that separate data sections
    // are used when `-mxcoff-roptr` is in effect. We respect the setting of
    // data-sections since we have not found reasons to do otherwise that
    // overcome the user surprise of not respecting the setting.
    if (!Args.hasFlag(OPT_fdata_sections, OPT_fno_data_sections, false))
      Diags.Report(diag::err_roptr_requires_data_sections);

    Opts.XCOFFReadOnlyPointers = true;
  }

  if (Arg *A = Args.getLastArg(OPT_mabi_EQ_quadword_atomics)) {
    if (!T.isOSAIX() || T.isPPC32())
      Diags.Report(diag::err_drv_unsupported_opt_for_target)
        << A->getSpelling() << T.str();
  }

  bool NeedLocTracking = false;

  if (!Opts.OptRecordFile.empty())
    NeedLocTracking = true;

  if (Arg *A = Args.getLastArg(OPT_opt_record_passes)) {
    Opts.OptRecordPasses = A->getValue();
    NeedLocTracking = true;
  }

  if (Arg *A = Args.getLastArg(OPT_opt_record_format)) {
    Opts.OptRecordFormat = A->getValue();
    NeedLocTracking = true;
  }

  Opts.OptimizationRemark =
      ParseOptimizationRemark(Diags, Args, OPT_Rpass_EQ, "pass");

  Opts.OptimizationRemarkMissed =
      ParseOptimizationRemark(Diags, Args, OPT_Rpass_missed_EQ, "pass-missed");

  Opts.OptimizationRemarkAnalysis = ParseOptimizationRemark(
      Diags, Args, OPT_Rpass_analysis_EQ, "pass-analysis");

  NeedLocTracking |= Opts.OptimizationRemark.hasValidPattern() ||
                     Opts.OptimizationRemarkMissed.hasValidPattern() ||
                     Opts.OptimizationRemarkAnalysis.hasValidPattern();

  bool UsingSampleProfile = !Opts.SampleProfileFile.empty();
  bool UsingProfile =
      UsingSampleProfile || !Opts.ProfileInstrumentUsePath.empty();

  if (Opts.DiagnosticsWithHotness && !UsingProfile &&
      // An IR file will contain PGO as metadata
      IK.getLanguage() != Language::LLVM_IR)
    Diags.Report(diag::warn_drv_diagnostics_hotness_requires_pgo)
        << "-fdiagnostics-show-hotness";

  // Parse remarks hotness threshold. Valid value is either integer or 'auto'.
  if (auto *arg =
          Args.getLastArg(options::OPT_fdiagnostics_hotness_threshold_EQ)) {
    auto ResultOrErr =
        llvm::remarks::parseHotnessThresholdOption(arg->getValue());

    if (!ResultOrErr) {
      Diags.Report(diag::err_drv_invalid_diagnotics_hotness_threshold)
          << "-fdiagnostics-hotness-threshold=";
    } else {
      Opts.DiagnosticsHotnessThreshold = *ResultOrErr;
      if ((!Opts.DiagnosticsHotnessThreshold ||
           *Opts.DiagnosticsHotnessThreshold > 0) &&
          !UsingProfile)
        Diags.Report(diag::warn_drv_diagnostics_hotness_requires_pgo)
            << "-fdiagnostics-hotness-threshold=";
    }
  }

  if (auto *arg =
          Args.getLastArg(options::OPT_fdiagnostics_misexpect_tolerance_EQ)) {
    auto ResultOrErr = parseToleranceOption(arg->getValue());

    if (!ResultOrErr) {
      Diags.Report(diag::err_drv_invalid_diagnotics_misexpect_tolerance)
          << "-fdiagnostics-misexpect-tolerance=";
    } else {
      Opts.DiagnosticsMisExpectTolerance = *ResultOrErr;
      if ((!Opts.DiagnosticsMisExpectTolerance ||
           *Opts.DiagnosticsMisExpectTolerance > 0) &&
          !UsingProfile)
        Diags.Report(diag::warn_drv_diagnostics_misexpect_requires_pgo)
            << "-fdiagnostics-misexpect-tolerance=";
    }
  }

  // If the user requested to use a sample profile for PGO, then the
  // backend will need to track source location information so the profile
  // can be incorporated into the IR.
  if (UsingSampleProfile)
    NeedLocTracking = true;

  if (!Opts.StackUsageOutput.empty())
    NeedLocTracking = true;

  // If the user requested a flag that requires source locations available in
  // the backend, make sure that the backend tracks source location information.
  if (NeedLocTracking &&
      Opts.getDebugInfo() == llvm::codegenoptions::NoDebugInfo)
    Opts.setDebugInfo(llvm::codegenoptions::LocTrackingOnly);

  // Parse -fsanitize-recover= arguments.
  // FIXME: Report unrecoverable sanitizers incorrectly specified here.
  parseSanitizerKinds("-fsanitize-recover=",
                      Args.getAllArgValues(OPT_fsanitize_recover_EQ), Diags,
                      Opts.SanitizeRecover);
  parseSanitizerKinds("-fsanitize-trap=",
                      Args.getAllArgValues(OPT_fsanitize_trap_EQ), Diags,
                      Opts.SanitizeTrap);

  Opts.EmitVersionIdentMetadata = Args.hasFlag(OPT_Qy, OPT_Qn, true);

  if (Args.hasArg(options::OPT_ffinite_loops))
    Opts.FiniteLoops = CodeGenOptions::FiniteLoopsKind::Always;
  else if (Args.hasArg(options::OPT_fno_finite_loops))
    Opts.FiniteLoops = CodeGenOptions::FiniteLoopsKind::Never;

  Opts.EmitIEEENaNCompliantInsts = Args.hasFlag(
      options::OPT_mamdgpu_ieee, options::OPT_mno_amdgpu_ieee, true);
  if (!Opts.EmitIEEENaNCompliantInsts && !LangOptsRef.NoHonorNaNs)
    Diags.Report(diag::err_drv_amdgpu_ieee_without_no_honor_nans);

  return Diags.getNumErrors() == NumErrorsBefore;
}

static void GenerateDependencyOutputArgs(const DependencyOutputOptions &Opts,
                                         ArgumentConsumer Consumer) {
  const DependencyOutputOptions &DependencyOutputOpts = Opts;
#define DEPENDENCY_OUTPUT_OPTION_WITH_MARSHALLING(...)                         \
  GENERATE_OPTION_WITH_MARSHALLING(Consumer, __VA_ARGS__)
#include "clang/Driver/Options.inc"
#undef DEPENDENCY_OUTPUT_OPTION_WITH_MARSHALLING

  if (Opts.ShowIncludesDest != ShowIncludesDestination::None)
    GenerateArg(Consumer, OPT_show_includes);

  for (const auto &Dep : Opts.ExtraDeps) {
    switch (Dep.second) {
    case EDK_SanitizeIgnorelist:
      // Sanitizer ignorelist arguments are generated from LanguageOptions.
      continue;
    case EDK_ModuleFile:
      // Module file arguments are generated from FrontendOptions and
      // HeaderSearchOptions.
      continue;
    case EDK_ProfileList:
      // Profile list arguments are generated from LanguageOptions via the
      // marshalling infrastructure.
      continue;
    case EDK_DepFileEntry:
      GenerateArg(Consumer, OPT_fdepfile_entry, Dep.first);
      break;
    }
  }
}

static bool ParseDependencyOutputArgs(DependencyOutputOptions &Opts,
                                      ArgList &Args, DiagnosticsEngine &Diags,
                                      frontend::ActionKind Action,
                                      bool ShowLineMarkers) {
  unsigned NumErrorsBefore = Diags.getNumErrors();

  DependencyOutputOptions &DependencyOutputOpts = Opts;
#define DEPENDENCY_OUTPUT_OPTION_WITH_MARSHALLING(...)                         \
  PARSE_OPTION_WITH_MARSHALLING(Args, Diags, __VA_ARGS__)
#include "clang/Driver/Options.inc"
#undef DEPENDENCY_OUTPUT_OPTION_WITH_MARSHALLING

  if (Args.hasArg(OPT_show_includes)) {
    // Writing both /showIncludes and preprocessor output to stdout
    // would produce interleaved output, so use stderr for /showIncludes.
    // This behaves the same as cl.exe, when /E, /EP or /P are passed.
    if (Action == frontend::PrintPreprocessedInput || !ShowLineMarkers)
      Opts.ShowIncludesDest = ShowIncludesDestination::Stderr;
    else
      Opts.ShowIncludesDest = ShowIncludesDestination::Stdout;
  } else {
    Opts.ShowIncludesDest = ShowIncludesDestination::None;
  }

  // Add sanitizer ignorelists as extra dependencies.
  // They won't be discovered by the regular preprocessor, so
  // we let make / ninja to know about this implicit dependency.
  if (!Args.hasArg(OPT_fno_sanitize_ignorelist)) {
    for (const auto *A : Args.filtered(OPT_fsanitize_ignorelist_EQ)) {
      StringRef Val = A->getValue();
      if (!Val.contains('='))
        Opts.ExtraDeps.emplace_back(std::string(Val), EDK_SanitizeIgnorelist);
    }
    if (Opts.IncludeSystemHeaders) {
      for (const auto *A : Args.filtered(OPT_fsanitize_system_ignorelist_EQ)) {
        StringRef Val = A->getValue();
        if (!Val.contains('='))
          Opts.ExtraDeps.emplace_back(std::string(Val), EDK_SanitizeIgnorelist);
      }
    }
  }

  // -fprofile-list= dependencies.
  for (const auto &Filename : Args.getAllArgValues(OPT_fprofile_list_EQ))
    Opts.ExtraDeps.emplace_back(Filename, EDK_ProfileList);

  // Propagate the extra dependencies.
  for (const auto *A : Args.filtered(OPT_fdepfile_entry))
    Opts.ExtraDeps.emplace_back(A->getValue(), EDK_DepFileEntry);

  // Only the -fmodule-file=<file> form.
  for (const auto *A : Args.filtered(OPT_fmodule_file)) {
    StringRef Val = A->getValue();
    if (!Val.contains('='))
      Opts.ExtraDeps.emplace_back(std::string(Val), EDK_ModuleFile);
  }

  // Check for invalid combinations of header-include-format
  // and header-include-filtering.
  if ((Opts.HeaderIncludeFormat == HIFMT_Textual &&
       Opts.HeaderIncludeFiltering != HIFIL_None) ||
      (Opts.HeaderIncludeFormat == HIFMT_JSON &&
       Opts.HeaderIncludeFiltering != HIFIL_Only_Direct_System))
    Diags.Report(diag::err_drv_print_header_env_var_combination_cc1)
        << Args.getLastArg(OPT_header_include_format_EQ)->getValue()
        << Args.getLastArg(OPT_header_include_filtering_EQ)->getValue();

  return Diags.getNumErrors() == NumErrorsBefore;
}

static bool parseShowColorsArgs(const ArgList &Args, bool DefaultColor) {
  // Color diagnostics default to auto ("on" if terminal supports) in the driver
  // but default to off in cc1, needing an explicit OPT_fdiagnostics_color.
  // Support both clang's -f[no-]color-diagnostics and gcc's
  // -f[no-]diagnostics-colors[=never|always|auto].
  enum {
    Colors_On,
    Colors_Off,
    Colors_Auto
  } ShowColors = DefaultColor ? Colors_Auto : Colors_Off;
  for (auto *A : Args) {
    const Option &O = A->getOption();
    if (O.matches(options::OPT_fcolor_diagnostics)) {
      ShowColors = Colors_On;
    } else if (O.matches(options::OPT_fno_color_diagnostics)) {
      ShowColors = Colors_Off;
    } else if (O.matches(options::OPT_fdiagnostics_color_EQ)) {
      StringRef Value(A->getValue());
      if (Value == "always")
        ShowColors = Colors_On;
      else if (Value == "never")
        ShowColors = Colors_Off;
      else if (Value == "auto")
        ShowColors = Colors_Auto;
    }
  }
  return ShowColors == Colors_On ||
         (ShowColors == Colors_Auto &&
          llvm::sys::Process::StandardErrHasColors());
}

static bool checkVerifyPrefixes(const std::vector<std::string> &VerifyPrefixes,
                                DiagnosticsEngine &Diags) {
  bool Success = true;
  for (const auto &Prefix : VerifyPrefixes) {
    // Every prefix must start with a letter and contain only alphanumeric
    // characters, hyphens, and underscores.
    auto BadChar = llvm::find_if(Prefix, [](char C) {
      return !isAlphanumeric(C) && C != '-' && C != '_';
    });
    if (BadChar != Prefix.end() || !isLetter(Prefix[0])) {
      Success = false;
      Diags.Report(diag::err_drv_invalid_value) << "-verify=" << Prefix;
      Diags.Report(diag::note_drv_verify_prefix_spelling);
    }
  }
  return Success;
}

static void GenerateFileSystemArgs(const FileSystemOptions &Opts,
                                   ArgumentConsumer Consumer) {
  const FileSystemOptions &FileSystemOpts = Opts;

#define FILE_SYSTEM_OPTION_WITH_MARSHALLING(...)                               \
  GENERATE_OPTION_WITH_MARSHALLING(Consumer, __VA_ARGS__)
#include "clang/Driver/Options.inc"
#undef FILE_SYSTEM_OPTION_WITH_MARSHALLING
}

static bool ParseFileSystemArgs(FileSystemOptions &Opts, const ArgList &Args,
                                DiagnosticsEngine &Diags) {
  unsigned NumErrorsBefore = Diags.getNumErrors();

  FileSystemOptions &FileSystemOpts = Opts;

#define FILE_SYSTEM_OPTION_WITH_MARSHALLING(...)                               \
  PARSE_OPTION_WITH_MARSHALLING(Args, Diags, __VA_ARGS__)
#include "clang/Driver/Options.inc"
#undef FILE_SYSTEM_OPTION_WITH_MARSHALLING

  return Diags.getNumErrors() == NumErrorsBefore;
}

static void GenerateMigratorArgs(const MigratorOptions &Opts,
                                 ArgumentConsumer Consumer) {
  const MigratorOptions &MigratorOpts = Opts;
#define MIGRATOR_OPTION_WITH_MARSHALLING(...)                                  \
  GENERATE_OPTION_WITH_MARSHALLING(Consumer, __VA_ARGS__)
#include "clang/Driver/Options.inc"
#undef MIGRATOR_OPTION_WITH_MARSHALLING
}

static bool ParseMigratorArgs(MigratorOptions &Opts, const ArgList &Args,
                              DiagnosticsEngine &Diags) {
  unsigned NumErrorsBefore = Diags.getNumErrors();

  MigratorOptions &MigratorOpts = Opts;

#define MIGRATOR_OPTION_WITH_MARSHALLING(...)                                  \
  PARSE_OPTION_WITH_MARSHALLING(Args, Diags, __VA_ARGS__)
#include "clang/Driver/Options.inc"
#undef MIGRATOR_OPTION_WITH_MARSHALLING

  return Diags.getNumErrors() == NumErrorsBefore;
}

void CompilerInvocationBase::GenerateDiagnosticArgs(
    const DiagnosticOptions &Opts, ArgumentConsumer Consumer,
    bool DefaultDiagColor) {
  const DiagnosticOptions *DiagnosticOpts = &Opts;
#define DIAG_OPTION_WITH_MARSHALLING(...)                                      \
  GENERATE_OPTION_WITH_MARSHALLING(Consumer, __VA_ARGS__)
#include "clang/Driver/Options.inc"
#undef DIAG_OPTION_WITH_MARSHALLING

  if (!Opts.DiagnosticSerializationFile.empty())
    GenerateArg(Consumer, OPT_diagnostic_serialized_file,
                Opts.DiagnosticSerializationFile);

  if (Opts.ShowColors)
    GenerateArg(Consumer, OPT_fcolor_diagnostics);

  if (Opts.VerifyDiagnostics &&
      llvm::is_contained(Opts.VerifyPrefixes, "expected"))
    GenerateArg(Consumer, OPT_verify);

  for (const auto &Prefix : Opts.VerifyPrefixes)
    if (Prefix != "expected")
      GenerateArg(Consumer, OPT_verify_EQ, Prefix);

  DiagnosticLevelMask VIU = Opts.getVerifyIgnoreUnexpected();
  if (VIU == DiagnosticLevelMask::None) {
    // This is the default, don't generate anything.
  } else if (VIU == DiagnosticLevelMask::All) {
    GenerateArg(Consumer, OPT_verify_ignore_unexpected);
  } else {
    if (static_cast<unsigned>(VIU & DiagnosticLevelMask::Note) != 0)
      GenerateArg(Consumer, OPT_verify_ignore_unexpected_EQ, "note");
    if (static_cast<unsigned>(VIU & DiagnosticLevelMask::Remark) != 0)
      GenerateArg(Consumer, OPT_verify_ignore_unexpected_EQ, "remark");
    if (static_cast<unsigned>(VIU & DiagnosticLevelMask::Warning) != 0)
      GenerateArg(Consumer, OPT_verify_ignore_unexpected_EQ, "warning");
    if (static_cast<unsigned>(VIU & DiagnosticLevelMask::Error) != 0)
      GenerateArg(Consumer, OPT_verify_ignore_unexpected_EQ, "error");
  }

  for (const auto &Warning : Opts.Warnings) {
    // This option is automatically generated from UndefPrefixes.
    if (Warning == "undef-prefix")
      continue;
    Consumer(StringRef("-W") + Warning);
  }

  for (const auto &Remark : Opts.Remarks) {
    // These arguments are generated from OptimizationRemark fields of
    // CodeGenOptions.
    StringRef IgnoredRemarks[] = {"pass",          "no-pass",
                                  "pass-analysis", "no-pass-analysis",
                                  "pass-missed",   "no-pass-missed"};
    if (llvm::is_contained(IgnoredRemarks, Remark))
      continue;

    Consumer(StringRef("-R") + Remark);
  }
}

std::unique_ptr<DiagnosticOptions>
clang::CreateAndPopulateDiagOpts(ArrayRef<const char *> Argv) {
  auto DiagOpts = std::make_unique<DiagnosticOptions>();
  unsigned MissingArgIndex, MissingArgCount;
  InputArgList Args = getDriverOptTable().ParseArgs(
      Argv.slice(1), MissingArgIndex, MissingArgCount);

  bool ShowColors = true;
  if (std::optional<std::string> NoColor =
          llvm::sys::Process::GetEnv("NO_COLOR");
      NoColor && !NoColor->empty()) {
    // If the user set the NO_COLOR environment variable, we'll honor that
    // unless the command line overrides it.
    ShowColors = false;
  }

  // We ignore MissingArgCount and the return value of ParseDiagnosticArgs.
  // Any errors that would be diagnosed here will also be diagnosed later,
  // when the DiagnosticsEngine actually exists.
  (void)ParseDiagnosticArgs(*DiagOpts, Args, /*Diags=*/nullptr, ShowColors);
  return DiagOpts;
}

bool clang::ParseDiagnosticArgs(DiagnosticOptions &Opts, ArgList &Args,
                                DiagnosticsEngine *Diags,
                                bool DefaultDiagColor) {
  std::optional<DiagnosticsEngine> IgnoringDiags;
  if (!Diags) {
    IgnoringDiags.emplace(new DiagnosticIDs(), new DiagnosticOptions(),
                          new IgnoringDiagConsumer());
    Diags = &*IgnoringDiags;
  }

  unsigned NumErrorsBefore = Diags->getNumErrors();

  // The key paths of diagnostic options defined in Options.td start with
  // "DiagnosticOpts->". Let's provide the expected variable name and type.
  DiagnosticOptions *DiagnosticOpts = &Opts;

#define DIAG_OPTION_WITH_MARSHALLING(...)                                      \
  PARSE_OPTION_WITH_MARSHALLING(Args, *Diags, __VA_ARGS__)
#include "clang/Driver/Options.inc"
#undef DIAG_OPTION_WITH_MARSHALLING

  llvm::sys::Process::UseANSIEscapeCodes(Opts.UseANSIEscapeCodes);

  if (Arg *A =
          Args.getLastArg(OPT_diagnostic_serialized_file, OPT__serialize_diags))
    Opts.DiagnosticSerializationFile = A->getValue();
  Opts.ShowColors = parseShowColorsArgs(Args, DefaultDiagColor);

  Opts.VerifyDiagnostics = Args.hasArg(OPT_verify) || Args.hasArg(OPT_verify_EQ);
  Opts.VerifyPrefixes = Args.getAllArgValues(OPT_verify_EQ);
  if (Args.hasArg(OPT_verify))
    Opts.VerifyPrefixes.push_back("expected");
  // Keep VerifyPrefixes in its original order for the sake of diagnostics, and
  // then sort it to prepare for fast lookup using std::binary_search.
  if (!checkVerifyPrefixes(Opts.VerifyPrefixes, *Diags))
    Opts.VerifyDiagnostics = false;
  else
    llvm::sort(Opts.VerifyPrefixes);
  DiagnosticLevelMask DiagMask = DiagnosticLevelMask::None;
  parseDiagnosticLevelMask(
      "-verify-ignore-unexpected=",
      Args.getAllArgValues(OPT_verify_ignore_unexpected_EQ), *Diags, DiagMask);
  if (Args.hasArg(OPT_verify_ignore_unexpected))
    DiagMask = DiagnosticLevelMask::All;
  Opts.setVerifyIgnoreUnexpected(DiagMask);
  if (Opts.TabStop == 0 || Opts.TabStop > DiagnosticOptions::MaxTabStop) {
    Diags->Report(diag::warn_ignoring_ftabstop_value)
        << Opts.TabStop << DiagnosticOptions::DefaultTabStop;
    Opts.TabStop = DiagnosticOptions::DefaultTabStop;
  }

  addDiagnosticArgs(Args, OPT_W_Group, OPT_W_value_Group, Opts.Warnings);
  addDiagnosticArgs(Args, OPT_R_Group, OPT_R_value_Group, Opts.Remarks);

  return Diags->getNumErrors() == NumErrorsBefore;
}

/// Parse the argument to the -ftest-module-file-extension
/// command-line argument.
///
/// \returns true on error, false on success.
static bool parseTestModuleFileExtensionArg(StringRef Arg,
                                            std::string &BlockName,
                                            unsigned &MajorVersion,
                                            unsigned &MinorVersion,
                                            bool &Hashed,
                                            std::string &UserInfo) {
  SmallVector<StringRef, 5> Args;
  Arg.split(Args, ':', 5);
  if (Args.size() < 5)
    return true;

  BlockName = std::string(Args[0]);
  if (Args[1].getAsInteger(10, MajorVersion)) return true;
  if (Args[2].getAsInteger(10, MinorVersion)) return true;
  if (Args[3].getAsInteger(2, Hashed)) return true;
  if (Args.size() > 4)
    UserInfo = std::string(Args[4]);
  return false;
}

/// Return a table that associates command line option specifiers with the
/// frontend action. Note: The pair {frontend::PluginAction, OPT_plugin} is
/// intentionally missing, as this case is handled separately from other
/// frontend options.
static const auto &getFrontendActionTable() {
  static const std::pair<frontend::ActionKind, unsigned> Table[] = {
      {frontend::ASTDeclList, OPT_ast_list},

      {frontend::ASTDump, OPT_ast_dump_all_EQ},
      {frontend::ASTDump, OPT_ast_dump_all},
      {frontend::ASTDump, OPT_ast_dump_EQ},
      {frontend::ASTDump, OPT_ast_dump},
      {frontend::ASTDump, OPT_ast_dump_lookups},
      {frontend::ASTDump, OPT_ast_dump_decl_types},

      {frontend::ASTPrint, OPT_ast_print},
      {frontend::ASTView, OPT_ast_view},
      {frontend::DumpCompilerOptions, OPT_compiler_options_dump},
      {frontend::DumpRawTokens, OPT_dump_raw_tokens},
      {frontend::DumpTokens, OPT_dump_tokens},
      {frontend::EmitAssembly, OPT_S},
      {frontend::EmitBC, OPT_emit_llvm_bc},
      {frontend::EmitHTML, OPT_emit_html},
      {frontend::EmitLLVM, OPT_emit_llvm},
      {frontend::EmitLLVMOnly, OPT_emit_llvm_only},
      {frontend::EmitCodeGenOnly, OPT_emit_codegen_only},
      {frontend::EmitObj, OPT_emit_obj},
      {frontend::ExtractAPI, OPT_extract_api},

      {frontend::FixIt, OPT_fixit_EQ},
      {frontend::FixIt, OPT_fixit},

      {frontend::GenerateModule, OPT_emit_module},
      {frontend::GenerateModuleInterface, OPT_emit_module_interface},
      {frontend::GenerateHeaderUnit, OPT_emit_header_unit},
      {frontend::GeneratePCH, OPT_emit_pch},
      {frontend::GenerateInterfaceStubs, OPT_emit_interface_stubs},
      {frontend::InitOnly, OPT_init_only},
      {frontend::ParseSyntaxOnly, OPT_fsyntax_only},
      {frontend::ModuleFileInfo, OPT_module_file_info},
      {frontend::VerifyPCH, OPT_verify_pch},
      {frontend::PrintPreamble, OPT_print_preamble},
      {frontend::PrintPreprocessedInput, OPT_E},
      {frontend::TemplightDump, OPT_templight_dump},
      {frontend::RewriteMacros, OPT_rewrite_macros},
      {frontend::RewriteObjC, OPT_rewrite_objc},
      {frontend::RewriteTest, OPT_rewrite_test},
      {frontend::RunAnalysis, OPT_analyze},
      {frontend::MigrateSource, OPT_migrate},
      {frontend::RunPreprocessorOnly, OPT_Eonly},
      {frontend::PrintDependencyDirectivesSourceMinimizerOutput,
       OPT_print_dependency_directives_minimized_source},
  };

  return Table;
}

/// Maps command line option to frontend action.
static std::optional<frontend::ActionKind>
getFrontendAction(OptSpecifier &Opt) {
  for (const auto &ActionOpt : getFrontendActionTable())
    if (ActionOpt.second == Opt.getID())
      return ActionOpt.first;

  return std::nullopt;
}

/// Maps frontend action to command line option.
static std::optional<OptSpecifier>
getProgramActionOpt(frontend::ActionKind ProgramAction) {
  for (const auto &ActionOpt : getFrontendActionTable())
    if (ActionOpt.first == ProgramAction)
      return OptSpecifier(ActionOpt.second);

  return std::nullopt;
}

static void GenerateFrontendArgs(const FrontendOptions &Opts,
                                 ArgumentConsumer Consumer, bool IsHeader) {
  const FrontendOptions &FrontendOpts = Opts;
#define FRONTEND_OPTION_WITH_MARSHALLING(...)                                  \
  GENERATE_OPTION_WITH_MARSHALLING(Consumer, __VA_ARGS__)
#include "clang/Driver/Options.inc"
#undef FRONTEND_OPTION_WITH_MARSHALLING

  std::optional<OptSpecifier> ProgramActionOpt =
      getProgramActionOpt(Opts.ProgramAction);

  // Generating a simple flag covers most frontend actions.
  std::function<void()> GenerateProgramAction = [&]() {
    GenerateArg(Consumer, *ProgramActionOpt);
  };

  if (!ProgramActionOpt) {
    // PluginAction is the only program action handled separately.
    assert(Opts.ProgramAction == frontend::PluginAction &&
           "Frontend action without option.");
    GenerateProgramAction = [&]() {
      GenerateArg(Consumer, OPT_plugin, Opts.ActionName);
    };
  }

  // FIXME: Simplify the complex 'AST dump' command line.
  if (Opts.ProgramAction == frontend::ASTDump) {
    GenerateProgramAction = [&]() {
      // ASTDumpLookups, ASTDumpDeclTypes and ASTDumpFilter are generated via
      // marshalling infrastructure.

      if (Opts.ASTDumpFormat != ADOF_Default) {
        StringRef Format;
        switch (Opts.ASTDumpFormat) {
        case ADOF_Default:
          llvm_unreachable("Default AST dump format.");
        case ADOF_JSON:
          Format = "json";
          break;
        }

        if (Opts.ASTDumpAll)
          GenerateArg(Consumer, OPT_ast_dump_all_EQ, Format);
        if (Opts.ASTDumpDecls)
          GenerateArg(Consumer, OPT_ast_dump_EQ, Format);
      } else {
        if (Opts.ASTDumpAll)
          GenerateArg(Consumer, OPT_ast_dump_all);
        if (Opts.ASTDumpDecls)
          GenerateArg(Consumer, OPT_ast_dump);
      }
    };
  }

  if (Opts.ProgramAction == frontend::FixIt && !Opts.FixItSuffix.empty()) {
    GenerateProgramAction = [&]() {
      GenerateArg(Consumer, OPT_fixit_EQ, Opts.FixItSuffix);
    };
  }

  GenerateProgramAction();

  for (const auto &PluginArgs : Opts.PluginArgs) {
    Option Opt = getDriverOptTable().getOption(OPT_plugin_arg);
    for (const auto &PluginArg : PluginArgs.second)
      denormalizeString(Consumer,
                        Opt.getPrefix() + Opt.getName() + PluginArgs.first,
                        Opt.getKind(), 0, PluginArg);
  }

  for (const auto &Ext : Opts.ModuleFileExtensions)
    if (auto *TestExt = dyn_cast_or_null<TestModuleFileExtension>(Ext.get()))
      GenerateArg(Consumer, OPT_ftest_module_file_extension_EQ, TestExt->str());

  if (!Opts.CodeCompletionAt.FileName.empty())
    GenerateArg(Consumer, OPT_code_completion_at,
                Opts.CodeCompletionAt.ToString());

  for (const auto &Plugin : Opts.Plugins)
    GenerateArg(Consumer, OPT_load, Plugin);

  // ASTDumpDecls and ASTDumpAll already handled with ProgramAction.

  for (const auto &ModuleFile : Opts.ModuleFiles)
    GenerateArg(Consumer, OPT_fmodule_file, ModuleFile);

  if (Opts.AuxTargetCPU)
    GenerateArg(Consumer, OPT_aux_target_cpu, *Opts.AuxTargetCPU);

  if (Opts.AuxTargetFeatures)
    for (const auto &Feature : *Opts.AuxTargetFeatures)
      GenerateArg(Consumer, OPT_aux_target_feature, Feature);

  {
    StringRef Preprocessed = Opts.DashX.isPreprocessed() ? "-cpp-output" : "";
    StringRef ModuleMap =
        Opts.DashX.getFormat() == InputKind::ModuleMap ? "-module-map" : "";
    StringRef HeaderUnit = "";
    switch (Opts.DashX.getHeaderUnitKind()) {
    case InputKind::HeaderUnit_None:
      break;
    case InputKind::HeaderUnit_User:
      HeaderUnit = "-user";
      break;
    case InputKind::HeaderUnit_System:
      HeaderUnit = "-system";
      break;
    case InputKind::HeaderUnit_Abs:
      HeaderUnit = "-header-unit";
      break;
    }
    StringRef Header = IsHeader ? "-header" : "";

    StringRef Lang;
    switch (Opts.DashX.getLanguage()) {
    case Language::C:
      Lang = "c";
      break;
    case Language::OpenCL:
      Lang = "cl";
      break;
    case Language::OpenCLCXX:
      Lang = "clcpp";
      break;
    case Language::CUDA:
      Lang = "cuda";
      break;
    case Language::HIP:
      Lang = "hip";
      break;
    case Language::CXX:
      Lang = "c++";
      break;
    case Language::ObjC:
      Lang = "objective-c";
      break;
    case Language::ObjCXX:
      Lang = "objective-c++";
      break;
    case Language::RenderScript:
      Lang = "renderscript";
      break;
    case Language::Asm:
      Lang = "assembler-with-cpp";
      break;
    case Language::Unknown:
      assert(Opts.DashX.getFormat() == InputKind::Precompiled &&
             "Generating -x argument for unknown language (not precompiled).");
      Lang = "ast";
      break;
    case Language::LLVM_IR:
      Lang = "ir";
      break;
    case Language::HLSL:
      Lang = "hlsl";
      break;
    }

    GenerateArg(Consumer, OPT_x,
                Lang + HeaderUnit + Header + ModuleMap + Preprocessed);
  }

  // OPT_INPUT has a unique class, generate it directly.
  for (const auto &Input : Opts.Inputs)
    Consumer(Input.getFile());
}

static bool ParseFrontendArgs(FrontendOptions &Opts, ArgList &Args,
                              DiagnosticsEngine &Diags, bool &IsHeaderFile) {
  unsigned NumErrorsBefore = Diags.getNumErrors();

  FrontendOptions &FrontendOpts = Opts;

#define FRONTEND_OPTION_WITH_MARSHALLING(...)                                  \
  PARSE_OPTION_WITH_MARSHALLING(Args, Diags, __VA_ARGS__)
#include "clang/Driver/Options.inc"
#undef FRONTEND_OPTION_WITH_MARSHALLING

  Opts.ProgramAction = frontend::ParseSyntaxOnly;
  if (const Arg *A = Args.getLastArg(OPT_Action_Group)) {
    OptSpecifier Opt = OptSpecifier(A->getOption().getID());
    std::optional<frontend::ActionKind> ProgramAction = getFrontendAction(Opt);
    assert(ProgramAction && "Option specifier not in Action_Group.");

    if (ProgramAction == frontend::ASTDump &&
        (Opt == OPT_ast_dump_all_EQ || Opt == OPT_ast_dump_EQ)) {
      unsigned Val = llvm::StringSwitch<unsigned>(A->getValue())
                         .CaseLower("default", ADOF_Default)
                         .CaseLower("json", ADOF_JSON)
                         .Default(std::numeric_limits<unsigned>::max());

      if (Val != std::numeric_limits<unsigned>::max())
        Opts.ASTDumpFormat = static_cast<ASTDumpOutputFormat>(Val);
      else {
        Diags.Report(diag::err_drv_invalid_value)
            << A->getAsString(Args) << A->getValue();
        Opts.ASTDumpFormat = ADOF_Default;
      }
    }

    if (ProgramAction == frontend::FixIt && Opt == OPT_fixit_EQ)
      Opts.FixItSuffix = A->getValue();

    if (ProgramAction == frontend::GenerateInterfaceStubs) {
      StringRef ArgStr =
          Args.hasArg(OPT_interface_stub_version_EQ)
              ? Args.getLastArgValue(OPT_interface_stub_version_EQ)
              : "ifs-v1";
      if (ArgStr == "experimental-yaml-elf-v1" ||
          ArgStr == "experimental-ifs-v1" || ArgStr == "experimental-ifs-v2" ||
          ArgStr == "experimental-tapi-elf-v1") {
        std::string ErrorMessage =
            "Invalid interface stub format: " + ArgStr.str() +
            " is deprecated.";
        Diags.Report(diag::err_drv_invalid_value)
            << "Must specify a valid interface stub format type, ie: "
               "-interface-stub-version=ifs-v1"
            << ErrorMessage;
        ProgramAction = frontend::ParseSyntaxOnly;
      } else if (!ArgStr.starts_with("ifs-")) {
        std::string ErrorMessage =
            "Invalid interface stub format: " + ArgStr.str() + ".";
        Diags.Report(diag::err_drv_invalid_value)
            << "Must specify a valid interface stub format type, ie: "
               "-interface-stub-version=ifs-v1"
            << ErrorMessage;
        ProgramAction = frontend::ParseSyntaxOnly;
      }
    }

    Opts.ProgramAction = *ProgramAction;
  }

  if (const Arg* A = Args.getLastArg(OPT_plugin)) {
    Opts.Plugins.emplace_back(A->getValue(0));
    Opts.ProgramAction = frontend::PluginAction;
    Opts.ActionName = A->getValue();
  }
  for (const auto *AA : Args.filtered(OPT_plugin_arg))
    Opts.PluginArgs[AA->getValue(0)].emplace_back(AA->getValue(1));

  for (const std::string &Arg :
         Args.getAllArgValues(OPT_ftest_module_file_extension_EQ)) {
    std::string BlockName;
    unsigned MajorVersion;
    unsigned MinorVersion;
    bool Hashed;
    std::string UserInfo;
    if (parseTestModuleFileExtensionArg(Arg, BlockName, MajorVersion,
                                        MinorVersion, Hashed, UserInfo)) {
      Diags.Report(diag::err_test_module_file_extension_format) << Arg;

      continue;
    }

    // Add the testing module file extension.
    Opts.ModuleFileExtensions.push_back(
        std::make_shared<TestModuleFileExtension>(
            BlockName, MajorVersion, MinorVersion, Hashed, UserInfo));
  }

  if (const Arg *A = Args.getLastArg(OPT_code_completion_at)) {
    Opts.CodeCompletionAt =
      ParsedSourceLocation::FromString(A->getValue());
    if (Opts.CodeCompletionAt.FileName.empty())
      Diags.Report(diag::err_drv_invalid_value)
        << A->getAsString(Args) << A->getValue();
  }

  Opts.Plugins = Args.getAllArgValues(OPT_load);
  Opts.ASTDumpDecls = Args.hasArg(OPT_ast_dump, OPT_ast_dump_EQ);
  Opts.ASTDumpAll = Args.hasArg(OPT_ast_dump_all, OPT_ast_dump_all_EQ);
  // Only the -fmodule-file=<file> form.
  for (const auto *A : Args.filtered(OPT_fmodule_file)) {
    StringRef Val = A->getValue();
    if (!Val.contains('='))
      Opts.ModuleFiles.push_back(std::string(Val));
  }

  if (Opts.ProgramAction != frontend::GenerateModule && Opts.IsSystemModule)
    Diags.Report(diag::err_drv_argument_only_allowed_with) << "-fsystem-module"
                                                           << "-emit-module";

  if (Args.hasArg(OPT_aux_target_cpu))
    Opts.AuxTargetCPU = std::string(Args.getLastArgValue(OPT_aux_target_cpu));
  if (Args.hasArg(OPT_aux_target_feature))
    Opts.AuxTargetFeatures = Args.getAllArgValues(OPT_aux_target_feature);

  if (Opts.ARCMTAction != FrontendOptions::ARCMT_None &&
      Opts.ObjCMTAction != FrontendOptions::ObjCMT_None) {
    Diags.Report(diag::err_drv_argument_not_allowed_with)
      << "ARC migration" << "ObjC migration";
  }

  InputKind DashX(Language::Unknown);
  if (const Arg *A = Args.getLastArg(OPT_x)) {
    StringRef XValue = A->getValue();

    // Parse suffixes:
    // '<lang>(-[{header-unit,user,system}-]header|[-module-map][-cpp-output])'.
    // FIXME: Supporting '<lang>-header-cpp-output' would be useful.
    bool Preprocessed = XValue.consume_back("-cpp-output");
    bool ModuleMap = XValue.consume_back("-module-map");
    // Detect and consume the header indicator.
    bool IsHeader =
        XValue != "precompiled-header" && XValue.consume_back("-header");

    // If we have c++-{user,system}-header, that indicates a header unit input
    // likewise, if the user put -fmodule-header together with a header with an
    // absolute path (header-unit-header).
    InputKind::HeaderUnitKind HUK = InputKind::HeaderUnit_None;
    if (IsHeader || Preprocessed) {
      if (XValue.consume_back("-header-unit"))
        HUK = InputKind::HeaderUnit_Abs;
      else if (XValue.consume_back("-system"))
        HUK = InputKind::HeaderUnit_System;
      else if (XValue.consume_back("-user"))
        HUK = InputKind::HeaderUnit_User;
    }

    // The value set by this processing is an un-preprocessed source which is
    // not intended to be a module map or header unit.
    IsHeaderFile = IsHeader && !Preprocessed && !ModuleMap &&
                   HUK == InputKind::HeaderUnit_None;

    // Principal languages.
    DashX = llvm::StringSwitch<InputKind>(XValue)
                .Case("c", Language::C)
                .Case("cl", Language::OpenCL)
                .Case("clcpp", Language::OpenCLCXX)
                .Case("cuda", Language::CUDA)
                .Case("hip", Language::HIP)
                .Case("c++", Language::CXX)
                .Case("objective-c", Language::ObjC)
                .Case("objective-c++", Language::ObjCXX)
                .Case("renderscript", Language::RenderScript)
                .Case("hlsl", Language::HLSL)
                .Default(Language::Unknown);

    // "objc[++]-cpp-output" is an acceptable synonym for
    // "objective-c[++]-cpp-output".
    if (DashX.isUnknown() && Preprocessed && !IsHeaderFile && !ModuleMap &&
        HUK == InputKind::HeaderUnit_None)
      DashX = llvm::StringSwitch<InputKind>(XValue)
                  .Case("objc", Language::ObjC)
                  .Case("objc++", Language::ObjCXX)
                  .Default(Language::Unknown);

    // Some special cases cannot be combined with suffixes.
    if (DashX.isUnknown() && !Preprocessed && !IsHeaderFile && !ModuleMap &&
        HUK == InputKind::HeaderUnit_None)
      DashX = llvm::StringSwitch<InputKind>(XValue)
                  .Case("cpp-output", InputKind(Language::C).getPreprocessed())
                  .Case("assembler-with-cpp", Language::Asm)
                  .Cases("ast", "pcm", "precompiled-header",
                         InputKind(Language::Unknown, InputKind::Precompiled))
                  .Case("ir", Language::LLVM_IR)
                  .Default(Language::Unknown);

    if (DashX.isUnknown())
      Diags.Report(diag::err_drv_invalid_value)
        << A->getAsString(Args) << A->getValue();

    if (Preprocessed)
      DashX = DashX.getPreprocessed();
    // A regular header is considered mutually exclusive with a header unit.
    if (HUK != InputKind::HeaderUnit_None) {
      DashX = DashX.withHeaderUnit(HUK);
      IsHeaderFile = true;
    } else if (IsHeaderFile)
      DashX = DashX.getHeader();
    if (ModuleMap)
      DashX = DashX.withFormat(InputKind::ModuleMap);
  }

  // '-' is the default input if none is given.
  std::vector<std::string> Inputs = Args.getAllArgValues(OPT_INPUT);
  Opts.Inputs.clear();
  if (Inputs.empty())
    Inputs.push_back("-");

  if (DashX.getHeaderUnitKind() != InputKind::HeaderUnit_None &&
      Inputs.size() > 1)
    Diags.Report(diag::err_drv_header_unit_extra_inputs) << Inputs[1];

  for (unsigned i = 0, e = Inputs.size(); i != e; ++i) {
    InputKind IK = DashX;
    if (IK.isUnknown()) {
      IK = FrontendOptions::getInputKindForExtension(
        StringRef(Inputs[i]).rsplit('.').second);
      // FIXME: Warn on this?
      if (IK.isUnknown())
        IK = Language::C;
      // FIXME: Remove this hack.
      if (i == 0)
        DashX = IK;
    }

    bool IsSystem = false;

    // The -emit-module action implicitly takes a module map.
    if (Opts.ProgramAction == frontend::GenerateModule &&
        IK.getFormat() == InputKind::Source) {
      IK = IK.withFormat(InputKind::ModuleMap);
      IsSystem = Opts.IsSystemModule;
    }

    Opts.Inputs.emplace_back(std::move(Inputs[i]), IK, IsSystem);
  }

  Opts.DashX = DashX;

  return Diags.getNumErrors() == NumErrorsBefore;
}

std::string CompilerInvocation::GetResourcesPath(const char *Argv0,
                                                 void *MainAddr) {
  std::string ClangExecutable =
      llvm::sys::fs::getMainExecutable(Argv0, MainAddr);
  return Driver::GetResourcesPath(ClangExecutable, CLANG_RESOURCE_DIR);
}

static void GenerateHeaderSearchArgs(const HeaderSearchOptions &Opts,
                                     ArgumentConsumer Consumer) {
  const HeaderSearchOptions *HeaderSearchOpts = &Opts;
#define HEADER_SEARCH_OPTION_WITH_MARSHALLING(...)                             \
  GENERATE_OPTION_WITH_MARSHALLING(Consumer, __VA_ARGS__)
#include "clang/Driver/Options.inc"
#undef HEADER_SEARCH_OPTION_WITH_MARSHALLING

  if (Opts.UseLibcxx)
    GenerateArg(Consumer, OPT_stdlib_EQ, "libc++");

  if (!Opts.ModuleCachePath.empty())
    GenerateArg(Consumer, OPT_fmodules_cache_path, Opts.ModuleCachePath);

  for (const auto &File : Opts.PrebuiltModuleFiles)
    GenerateArg(Consumer, OPT_fmodule_file, File.first + "=" + File.second);

  for (const auto &Path : Opts.PrebuiltModulePaths)
    GenerateArg(Consumer, OPT_fprebuilt_module_path, Path);

  for (const auto &Macro : Opts.ModulesIgnoreMacros)
    GenerateArg(Consumer, OPT_fmodules_ignore_macro, Macro.val());

  auto Matches = [](const HeaderSearchOptions::Entry &Entry,
                    llvm::ArrayRef<frontend::IncludeDirGroup> Groups,
                    std::optional<bool> IsFramework,
                    std::optional<bool> IgnoreSysRoot) {
    return llvm::is_contained(Groups, Entry.Group) &&
           (!IsFramework || (Entry.IsFramework == *IsFramework)) &&
           (!IgnoreSysRoot || (Entry.IgnoreSysRoot == *IgnoreSysRoot));
  };

  auto It = Opts.UserEntries.begin();
  auto End = Opts.UserEntries.end();

  // Add -I..., -F..., and -index-header-map options in order.
  for (; It < End && Matches(*It, {frontend::IndexHeaderMap, frontend::Angled},
                             std::nullopt, true);
       ++It) {
    OptSpecifier Opt = [It, Matches]() {
      if (Matches(*It, frontend::IndexHeaderMap, true, true))
        return OPT_F;
      if (Matches(*It, frontend::IndexHeaderMap, false, true))
        return OPT_I;
      if (Matches(*It, frontend::Angled, true, true))
        return OPT_F;
      if (Matches(*It, frontend::Angled, false, true))
        return OPT_I;
      llvm_unreachable("Unexpected HeaderSearchOptions::Entry.");
    }();

    if (It->Group == frontend::IndexHeaderMap)
      GenerateArg(Consumer, OPT_index_header_map);
    GenerateArg(Consumer, Opt, It->Path);
  };

  // Note: some paths that came from "[-iprefix=xx] -iwithprefixbefore=yy" may
  // have already been generated as "-I[xx]yy". If that's the case, their
  // position on command line was such that this has no semantic impact on
  // include paths.
  for (; It < End &&
         Matches(*It, {frontend::After, frontend::Angled}, false, true);
       ++It) {
    OptSpecifier Opt =
        It->Group == frontend::After ? OPT_iwithprefix : OPT_iwithprefixbefore;
    GenerateArg(Consumer, Opt, It->Path);
  }

  // Note: Some paths that came from "-idirafter=xxyy" may have already been
  // generated as "-iwithprefix=xxyy". If that's the case, their position on
  // command line was such that this has no semantic impact on include paths.
  for (; It < End && Matches(*It, {frontend::After}, false, true); ++It)
    GenerateArg(Consumer, OPT_idirafter, It->Path);
  for (; It < End && Matches(*It, {frontend::Quoted}, false, true); ++It)
    GenerateArg(Consumer, OPT_iquote, It->Path);
  for (; It < End && Matches(*It, {frontend::System}, false, std::nullopt);
       ++It)
    GenerateArg(Consumer, It->IgnoreSysRoot ? OPT_isystem : OPT_iwithsysroot,
                It->Path);
  for (; It < End && Matches(*It, {frontend::System}, true, true); ++It)
    GenerateArg(Consumer, OPT_iframework, It->Path);
  for (; It < End && Matches(*It, {frontend::System}, true, false); ++It)
    GenerateArg(Consumer, OPT_iframeworkwithsysroot, It->Path);

  // Add the paths for the various language specific isystem flags.
  for (; It < End && Matches(*It, {frontend::CSystem}, false, true); ++It)
    GenerateArg(Consumer, OPT_c_isystem, It->Path);
  for (; It < End && Matches(*It, {frontend::CXXSystem}, false, true); ++It)
    GenerateArg(Consumer, OPT_cxx_isystem, It->Path);
  for (; It < End && Matches(*It, {frontend::ObjCSystem}, false, true); ++It)
    GenerateArg(Consumer, OPT_objc_isystem, It->Path);
  for (; It < End && Matches(*It, {frontend::ObjCXXSystem}, false, true); ++It)
    GenerateArg(Consumer, OPT_objcxx_isystem, It->Path);

  // Add the internal paths from a driver that detects standard include paths.
  // Note: Some paths that came from "-internal-isystem" arguments may have
  // already been generated as "-isystem". If that's the case, their position on
  // command line was such that this has no semantic impact on include paths.
  for (; It < End &&
         Matches(*It, {frontend::System, frontend::ExternCSystem}, false, true);
       ++It) {
    OptSpecifier Opt = It->Group == frontend::System
                           ? OPT_internal_isystem
                           : OPT_internal_externc_isystem;
    GenerateArg(Consumer, Opt, It->Path);
  }

  assert(It == End && "Unhandled HeaderSearchOption::Entry.");

  // Add the path prefixes which are implicitly treated as being system headers.
  for (const auto &P : Opts.SystemHeaderPrefixes) {
    OptSpecifier Opt = P.IsSystemHeader ? OPT_system_header_prefix
                                        : OPT_no_system_header_prefix;
    GenerateArg(Consumer, Opt, P.Prefix);
  }

  for (const std::string &F : Opts.VFSOverlayFiles)
    GenerateArg(Consumer, OPT_ivfsoverlay, F);
}

static bool ParseHeaderSearchArgs(HeaderSearchOptions &Opts, ArgList &Args,
                                  DiagnosticsEngine &Diags,
                                  const std::string &WorkingDir) {
  unsigned NumErrorsBefore = Diags.getNumErrors();

  HeaderSearchOptions *HeaderSearchOpts = &Opts;

#define HEADER_SEARCH_OPTION_WITH_MARSHALLING(...)                             \
  PARSE_OPTION_WITH_MARSHALLING(Args, Diags, __VA_ARGS__)
#include "clang/Driver/Options.inc"
#undef HEADER_SEARCH_OPTION_WITH_MARSHALLING

  if (const Arg *A = Args.getLastArg(OPT_stdlib_EQ))
    Opts.UseLibcxx = (strcmp(A->getValue(), "libc++") == 0);

  // Canonicalize -fmodules-cache-path before storing it.
  SmallString<128> P(Args.getLastArgValue(OPT_fmodules_cache_path));
  if (!(P.empty() || llvm::sys::path::is_absolute(P))) {
    if (WorkingDir.empty())
      llvm::sys::fs::make_absolute(P);
    else
      llvm::sys::fs::make_absolute(WorkingDir, P);
  }
  llvm::sys::path::remove_dots(P);
  Opts.ModuleCachePath = std::string(P);

  // Only the -fmodule-file=<name>=<file> form.
  for (const auto *A : Args.filtered(OPT_fmodule_file)) {
    StringRef Val = A->getValue();
    if (Val.contains('=')) {
      auto Split = Val.split('=');
      Opts.PrebuiltModuleFiles.insert_or_assign(
          std::string(Split.first), std::string(Split.second));
    }
  }
  for (const auto *A : Args.filtered(OPT_fprebuilt_module_path))
    Opts.AddPrebuiltModulePath(A->getValue());

  for (const auto *A : Args.filtered(OPT_fmodules_ignore_macro)) {
    StringRef MacroDef = A->getValue();
    Opts.ModulesIgnoreMacros.insert(
        llvm::CachedHashString(MacroDef.split('=').first));
  }

  // Add -I..., -F..., and -index-header-map options in order.
  bool IsIndexHeaderMap = false;
  bool IsSysrootSpecified =
      Args.hasArg(OPT__sysroot_EQ) || Args.hasArg(OPT_isysroot);
  for (const auto *A : Args.filtered(OPT_I, OPT_F, OPT_index_header_map)) {
    if (A->getOption().matches(OPT_index_header_map)) {
      // -index-header-map applies to the next -I or -F.
      IsIndexHeaderMap = true;
      continue;
    }

    frontend::IncludeDirGroup Group =
        IsIndexHeaderMap ? frontend::IndexHeaderMap : frontend::Angled;

    bool IsFramework = A->getOption().matches(OPT_F);
    std::string Path = A->getValue();

    if (IsSysrootSpecified && !IsFramework && A->getValue()[0] == '=') {
      SmallString<32> Buffer;
      llvm::sys::path::append(Buffer, Opts.Sysroot,
                              llvm::StringRef(A->getValue()).substr(1));
      Path = std::string(Buffer);
    }

    Opts.AddPath(Path, Group, IsFramework,
                 /*IgnoreSysroot*/ true);
    IsIndexHeaderMap = false;
  }

  // Add -iprefix/-iwithprefix/-iwithprefixbefore options.
  StringRef Prefix = ""; // FIXME: This isn't the correct default prefix.
  for (const auto *A :
       Args.filtered(OPT_iprefix, OPT_iwithprefix, OPT_iwithprefixbefore)) {
    if (A->getOption().matches(OPT_iprefix))
      Prefix = A->getValue();
    else if (A->getOption().matches(OPT_iwithprefix))
      Opts.AddPath(Prefix.str() + A->getValue(), frontend::After, false, true);
    else
      Opts.AddPath(Prefix.str() + A->getValue(), frontend::Angled, false, true);
  }

  for (const auto *A : Args.filtered(OPT_idirafter))
    Opts.AddPath(A->getValue(), frontend::After, false, true);
  for (const auto *A : Args.filtered(OPT_iquote))
    Opts.AddPath(A->getValue(), frontend::Quoted, false, true);
  for (const auto *A : Args.filtered(OPT_isystem, OPT_iwithsysroot))
    Opts.AddPath(A->getValue(), frontend::System, false,
                 !A->getOption().matches(OPT_iwithsysroot));
  for (const auto *A : Args.filtered(OPT_iframework))
    Opts.AddPath(A->getValue(), frontend::System, true, true);
  for (const auto *A : Args.filtered(OPT_iframeworkwithsysroot))
    Opts.AddPath(A->getValue(), frontend::System, /*IsFramework=*/true,
                 /*IgnoreSysRoot=*/false);

  // Add the paths for the various language specific isystem flags.
  for (const auto *A : Args.filtered(OPT_c_isystem))
    Opts.AddPath(A->getValue(), frontend::CSystem, false, true);
  for (const auto *A : Args.filtered(OPT_cxx_isystem))
    Opts.AddPath(A->getValue(), frontend::CXXSystem, false, true);
  for (const auto *A : Args.filtered(OPT_objc_isystem))
    Opts.AddPath(A->getValue(), frontend::ObjCSystem, false,true);
  for (const auto *A : Args.filtered(OPT_objcxx_isystem))
    Opts.AddPath(A->getValue(), frontend::ObjCXXSystem, false, true);

  // Add the internal paths from a driver that detects standard include paths.
  for (const auto *A :
       Args.filtered(OPT_internal_isystem, OPT_internal_externc_isystem)) {
    frontend::IncludeDirGroup Group = frontend::System;
    if (A->getOption().matches(OPT_internal_externc_isystem))
      Group = frontend::ExternCSystem;
    Opts.AddPath(A->getValue(), Group, false, true);
  }

  // Add the path prefixes which are implicitly treated as being system headers.
  for (const auto *A :
       Args.filtered(OPT_system_header_prefix, OPT_no_system_header_prefix))
    Opts.AddSystemHeaderPrefix(
        A->getValue(), A->getOption().matches(OPT_system_header_prefix));

  for (const auto *A : Args.filtered(OPT_ivfsoverlay, OPT_vfsoverlay))
    Opts.AddVFSOverlayFile(A->getValue());

  return Diags.getNumErrors() == NumErrorsBefore;
}

static void GenerateAPINotesArgs(const APINotesOptions &Opts,
                                 ArgumentConsumer Consumer) {
  if (!Opts.SwiftVersion.empty())
    GenerateArg(Consumer, OPT_fapinotes_swift_version,
                Opts.SwiftVersion.getAsString());

  for (const auto &Path : Opts.ModuleSearchPaths)
    GenerateArg(Consumer, OPT_iapinotes_modules, Path);
}

static void ParseAPINotesArgs(APINotesOptions &Opts, ArgList &Args,
                              DiagnosticsEngine &diags) {
  if (const Arg *A = Args.getLastArg(OPT_fapinotes_swift_version)) {
    if (Opts.SwiftVersion.tryParse(A->getValue()))
      diags.Report(diag::err_drv_invalid_value)
          << A->getAsString(Args) << A->getValue();
  }
  for (const Arg *A : Args.filtered(OPT_iapinotes_modules))
    Opts.ModuleSearchPaths.push_back(A->getValue());
}

/// Check if input file kind and language standard are compatible.
static bool IsInputCompatibleWithStandard(InputKind IK,
                                          const LangStandard &S) {
  switch (IK.getLanguage()) {
  case Language::Unknown:
  case Language::LLVM_IR:
    llvm_unreachable("should not parse language flags for this input");

  case Language::C:
  case Language::ObjC:
  case Language::RenderScript:
    return S.getLanguage() == Language::C;

  case Language::OpenCL:
    return S.getLanguage() == Language::OpenCL ||
           S.getLanguage() == Language::OpenCLCXX;

  case Language::OpenCLCXX:
    return S.getLanguage() == Language::OpenCLCXX;

  case Language::CXX:
  case Language::ObjCXX:
    return S.getLanguage() == Language::CXX;

  case Language::CUDA:
    // FIXME: What -std= values should be permitted for CUDA compilations?
    return S.getLanguage() == Language::CUDA ||
           S.getLanguage() == Language::CXX;

  case Language::HIP:
    return S.getLanguage() == Language::CXX || S.getLanguage() == Language::HIP;

  case Language::Asm:
    // Accept (and ignore) all -std= values.
    // FIXME: The -std= value is not ignored; it affects the tokenization
    // and preprocessing rules if we're preprocessing this asm input.
    return true;

  case Language::HLSL:
    return S.getLanguage() == Language::HLSL;
  }

  llvm_unreachable("unexpected input language");
}

/// Get language name for given input kind.
static StringRef GetInputKindName(InputKind IK) {
  switch (IK.getLanguage()) {
  case Language::C:
    return "C";
  case Language::ObjC:
    return "Objective-C";
  case Language::CXX:
    return "C++";
  case Language::ObjCXX:
    return "Objective-C++";
  case Language::OpenCL:
    return "OpenCL";
  case Language::OpenCLCXX:
    return "C++ for OpenCL";
  case Language::CUDA:
    return "CUDA";
  case Language::RenderScript:
    return "RenderScript";
  case Language::HIP:
    return "HIP";

  case Language::Asm:
    return "Asm";
  case Language::LLVM_IR:
    return "LLVM IR";

  case Language::HLSL:
    return "HLSL";

  case Language::Unknown:
    break;
  }
  llvm_unreachable("unknown input language");
}

void CompilerInvocationBase::GenerateLangArgs(const LangOptions &Opts,
                                              ArgumentConsumer Consumer,
                                              const llvm::Triple &T,
                                              InputKind IK) {
  if (IK.getFormat() == InputKind::Precompiled ||
      IK.getLanguage() == Language::LLVM_IR) {
    if (Opts.ObjCAutoRefCount)
      GenerateArg(Consumer, OPT_fobjc_arc);
    if (Opts.PICLevel != 0)
      GenerateArg(Consumer, OPT_pic_level, Twine(Opts.PICLevel));
    if (Opts.PIE)
      GenerateArg(Consumer, OPT_pic_is_pie);
    for (StringRef Sanitizer : serializeSanitizerKinds(Opts.Sanitize))
      GenerateArg(Consumer, OPT_fsanitize_EQ, Sanitizer);

    return;
  }

  OptSpecifier StdOpt;
  switch (Opts.LangStd) {
  case LangStandard::lang_opencl10:
  case LangStandard::lang_opencl11:
  case LangStandard::lang_opencl12:
  case LangStandard::lang_opencl20:
  case LangStandard::lang_opencl30:
  case LangStandard::lang_openclcpp10:
  case LangStandard::lang_openclcpp2021:
    StdOpt = OPT_cl_std_EQ;
    break;
  default:
    StdOpt = OPT_std_EQ;
    break;
  }

  auto LangStandard = LangStandard::getLangStandardForKind(Opts.LangStd);
  GenerateArg(Consumer, StdOpt, LangStandard.getName());

  if (Opts.IncludeDefaultHeader)
    GenerateArg(Consumer, OPT_finclude_default_header);
  if (Opts.DeclareOpenCLBuiltins)
    GenerateArg(Consumer, OPT_fdeclare_opencl_builtins);

  const LangOptions *LangOpts = &Opts;

#define LANG_OPTION_WITH_MARSHALLING(...)                                      \
  GENERATE_OPTION_WITH_MARSHALLING(Consumer, __VA_ARGS__)
#include "clang/Driver/Options.inc"
#undef LANG_OPTION_WITH_MARSHALLING

  // The '-fcf-protection=' option is generated by CodeGenOpts generator.

  if (Opts.ObjC) {
    GenerateArg(Consumer, OPT_fobjc_runtime_EQ, Opts.ObjCRuntime.getAsString());

    if (Opts.GC == LangOptions::GCOnly)
      GenerateArg(Consumer, OPT_fobjc_gc_only);
    else if (Opts.GC == LangOptions::HybridGC)
      GenerateArg(Consumer, OPT_fobjc_gc);
    else if (Opts.ObjCAutoRefCount == 1)
      GenerateArg(Consumer, OPT_fobjc_arc);

    if (Opts.ObjCWeakRuntime)
      GenerateArg(Consumer, OPT_fobjc_runtime_has_weak);

    if (Opts.ObjCWeak)
      GenerateArg(Consumer, OPT_fobjc_weak);

    if (Opts.ObjCSubscriptingLegacyRuntime)
      GenerateArg(Consumer, OPT_fobjc_subscripting_legacy_runtime);
  }

  if (Opts.GNUCVersion != 0) {
    unsigned Major = Opts.GNUCVersion / 100 / 100;
    unsigned Minor = (Opts.GNUCVersion / 100) % 100;
    unsigned Patch = Opts.GNUCVersion % 100;
    GenerateArg(Consumer, OPT_fgnuc_version_EQ,
                Twine(Major) + "." + Twine(Minor) + "." + Twine(Patch));
  }

  if (Opts.IgnoreXCOFFVisibility)
    GenerateArg(Consumer, OPT_mignore_xcoff_visibility);

  if (Opts.SignedOverflowBehavior == LangOptions::SOB_Trapping) {
    GenerateArg(Consumer, OPT_ftrapv);
    GenerateArg(Consumer, OPT_ftrapv_handler, Opts.OverflowHandler);
  } else if (Opts.SignedOverflowBehavior == LangOptions::SOB_Defined) {
    GenerateArg(Consumer, OPT_fwrapv);
  }

  if (Opts.MSCompatibilityVersion != 0) {
    unsigned Major = Opts.MSCompatibilityVersion / 10000000;
    unsigned Minor = (Opts.MSCompatibilityVersion / 100000) % 100;
    unsigned Subminor = Opts.MSCompatibilityVersion % 100000;
    GenerateArg(Consumer, OPT_fms_compatibility_version,
                Twine(Major) + "." + Twine(Minor) + "." + Twine(Subminor));
  }

  if ((!Opts.GNUMode && !Opts.MSVCCompat && !Opts.CPlusPlus17 && !Opts.C23) ||
      T.isOSzOS()) {
    if (!Opts.Trigraphs)
      GenerateArg(Consumer, OPT_fno_trigraphs);
  } else {
    if (Opts.Trigraphs)
      GenerateArg(Consumer, OPT_ftrigraphs);
  }

  if (Opts.Blocks && !(Opts.OpenCL && Opts.OpenCLVersion == 200))
    GenerateArg(Consumer, OPT_fblocks);

  if (Opts.ConvergentFunctions &&
      !(Opts.OpenCL || (Opts.CUDA && Opts.CUDAIsDevice) || Opts.SYCLIsDevice))
    GenerateArg(Consumer, OPT_fconvergent_functions);

  if (Opts.NoBuiltin && !Opts.Freestanding)
    GenerateArg(Consumer, OPT_fno_builtin);

  if (!Opts.NoBuiltin)
    for (const auto &Func : Opts.NoBuiltinFuncs)
      GenerateArg(Consumer, OPT_fno_builtin_, Func);

  if (Opts.LongDoubleSize == 128)
    GenerateArg(Consumer, OPT_mlong_double_128);
  else if (Opts.LongDoubleSize == 64)
    GenerateArg(Consumer, OPT_mlong_double_64);
  else if (Opts.LongDoubleSize == 80)
    GenerateArg(Consumer, OPT_mlong_double_80);

  // Not generating '-mrtd', it's just an alias for '-fdefault-calling-conv='.

  // OpenMP was requested via '-fopenmp', not implied by '-fopenmp-simd' or
  // '-fopenmp-targets='.
  if (Opts.OpenMP && !Opts.OpenMPSimd) {
    GenerateArg(Consumer, OPT_fopenmp);

    if (Opts.OpenMP != 51)
      GenerateArg(Consumer, OPT_fopenmp_version_EQ, Twine(Opts.OpenMP));

    if (!Opts.OpenMPUseTLS)
      GenerateArg(Consumer, OPT_fnoopenmp_use_tls);

    if (Opts.OpenMPIsTargetDevice)
      GenerateArg(Consumer, OPT_fopenmp_is_target_device);

    if (Opts.OpenMPIRBuilder)
      GenerateArg(Consumer, OPT_fopenmp_enable_irbuilder);
  }

  if (Opts.OpenMPSimd) {
    GenerateArg(Consumer, OPT_fopenmp_simd);

    if (Opts.OpenMP != 51)
      GenerateArg(Consumer, OPT_fopenmp_version_EQ, Twine(Opts.OpenMP));
  }

  if (Opts.OpenMPThreadSubscription)
    GenerateArg(Consumer, OPT_fopenmp_assume_threads_oversubscription);

  if (Opts.OpenMPTeamSubscription)
    GenerateArg(Consumer, OPT_fopenmp_assume_teams_oversubscription);

  if (Opts.OpenMPTargetDebug != 0)
    GenerateArg(Consumer, OPT_fopenmp_target_debug_EQ,
                Twine(Opts.OpenMPTargetDebug));

  if (Opts.OpenMPCUDANumSMs != 0)
    GenerateArg(Consumer, OPT_fopenmp_cuda_number_of_sm_EQ,
                Twine(Opts.OpenMPCUDANumSMs));

  if (Opts.OpenMPCUDABlocksPerSM != 0)
    GenerateArg(Consumer, OPT_fopenmp_cuda_blocks_per_sm_EQ,
                Twine(Opts.OpenMPCUDABlocksPerSM));

  if (Opts.OpenMPCUDAReductionBufNum != 1024)
    GenerateArg(Consumer, OPT_fopenmp_cuda_teams_reduction_recs_num_EQ,
                Twine(Opts.OpenMPCUDAReductionBufNum));

  if (!Opts.OMPTargetTriples.empty()) {
    std::string Targets;
    llvm::raw_string_ostream OS(Targets);
    llvm::interleave(
        Opts.OMPTargetTriples, OS,
        [&OS](const llvm::Triple &T) { OS << T.str(); }, ",");
    GenerateArg(Consumer, OPT_fopenmp_targets_EQ, OS.str());
  }

  if (!Opts.OMPHostIRFile.empty())
    GenerateArg(Consumer, OPT_fopenmp_host_ir_file_path, Opts.OMPHostIRFile);

  if (Opts.OpenMPCUDAMode)
    GenerateArg(Consumer, OPT_fopenmp_cuda_mode);

  if (Opts.OpenACC) {
    GenerateArg(Consumer, OPT_fopenacc);
    if (!Opts.OpenACCMacroOverride.empty())
      GenerateArg(Consumer, OPT_openacc_macro_override,
                  Opts.OpenACCMacroOverride);
  }

  // The arguments used to set Optimize, OptimizeSize and NoInlineDefine are
  // generated from CodeGenOptions.

  if (Opts.DefaultFPContractMode == LangOptions::FPM_Fast)
    GenerateArg(Consumer, OPT_ffp_contract, "fast");
  else if (Opts.DefaultFPContractMode == LangOptions::FPM_On)
    GenerateArg(Consumer, OPT_ffp_contract, "on");
  else if (Opts.DefaultFPContractMode == LangOptions::FPM_Off)
    GenerateArg(Consumer, OPT_ffp_contract, "off");
  else if (Opts.DefaultFPContractMode == LangOptions::FPM_FastHonorPragmas)
    GenerateArg(Consumer, OPT_ffp_contract, "fast-honor-pragmas");

  for (StringRef Sanitizer : serializeSanitizerKinds(Opts.Sanitize))
    GenerateArg(Consumer, OPT_fsanitize_EQ, Sanitizer);

  // Conflating '-fsanitize-system-ignorelist' and '-fsanitize-ignorelist'.
  for (const std::string &F : Opts.NoSanitizeFiles)
    GenerateArg(Consumer, OPT_fsanitize_ignorelist_EQ, F);

  switch (Opts.getClangABICompat()) {
  case LangOptions::ClangABI::Ver3_8:
    GenerateArg(Consumer, OPT_fclang_abi_compat_EQ, "3.8");
    break;
  case LangOptions::ClangABI::Ver4:
    GenerateArg(Consumer, OPT_fclang_abi_compat_EQ, "4.0");
    break;
  case LangOptions::ClangABI::Ver6:
    GenerateArg(Consumer, OPT_fclang_abi_compat_EQ, "6.0");
    break;
  case LangOptions::ClangABI::Ver7:
    GenerateArg(Consumer, OPT_fclang_abi_compat_EQ, "7.0");
    break;
  case LangOptions::ClangABI::Ver9:
    GenerateArg(Consumer, OPT_fclang_abi_compat_EQ, "9.0");
    break;
  case LangOptions::ClangABI::Ver11:
    GenerateArg(Consumer, OPT_fclang_abi_compat_EQ, "11.0");
    break;
  case LangOptions::ClangABI::Ver12:
    GenerateArg(Consumer, OPT_fclang_abi_compat_EQ, "12.0");
    break;
  case LangOptions::ClangABI::Ver14:
    GenerateArg(Consumer, OPT_fclang_abi_compat_EQ, "14.0");
    break;
  case LangOptions::ClangABI::Ver15:
    GenerateArg(Consumer, OPT_fclang_abi_compat_EQ, "15.0");
    break;
  case LangOptions::ClangABI::Ver17:
    GenerateArg(Consumer, OPT_fclang_abi_compat_EQ, "17.0");
    break;
  case LangOptions::ClangABI::Latest:
    break;
  }

  if (Opts.getSignReturnAddressScope() ==
      LangOptions::SignReturnAddressScopeKind::All)
    GenerateArg(Consumer, OPT_msign_return_address_EQ, "all");
  else if (Opts.getSignReturnAddressScope() ==
           LangOptions::SignReturnAddressScopeKind::NonLeaf)
    GenerateArg(Consumer, OPT_msign_return_address_EQ, "non-leaf");

  if (Opts.getSignReturnAddressKey() ==
      LangOptions::SignReturnAddressKeyKind::BKey)
    GenerateArg(Consumer, OPT_msign_return_address_key_EQ, "b_key");

  if (Opts.CXXABI)
    GenerateArg(Consumer, OPT_fcxx_abi_EQ,
                TargetCXXABI::getSpelling(*Opts.CXXABI));

  if (Opts.RelativeCXXABIVTables)
    GenerateArg(Consumer, OPT_fexperimental_relative_cxx_abi_vtables);
  else
    GenerateArg(Consumer, OPT_fno_experimental_relative_cxx_abi_vtables);

  if (Opts.UseTargetPathSeparator)
    GenerateArg(Consumer, OPT_ffile_reproducible);
  else
    GenerateArg(Consumer, OPT_fno_file_reproducible);

  for (const auto &MP : Opts.MacroPrefixMap)
    GenerateArg(Consumer, OPT_fmacro_prefix_map_EQ, MP.first + "=" + MP.second);

  if (!Opts.RandstructSeed.empty())
    GenerateArg(Consumer, OPT_frandomize_layout_seed_EQ, Opts.RandstructSeed);
}

bool CompilerInvocation::ParseLangArgs(LangOptions &Opts, ArgList &Args,
                                       InputKind IK, const llvm::Triple &T,
                                       std::vector<std::string> &Includes,
                                       DiagnosticsEngine &Diags) {
  unsigned NumErrorsBefore = Diags.getNumErrors();

  if (IK.getFormat() == InputKind::Precompiled ||
      IK.getLanguage() == Language::LLVM_IR) {
    // ObjCAAutoRefCount and Sanitize LangOpts are used to setup the
    // PassManager in BackendUtil.cpp. They need to be initialized no matter
    // what the input type is.
    if (Args.hasArg(OPT_fobjc_arc))
      Opts.ObjCAutoRefCount = 1;
    // PICLevel and PIELevel are needed during code generation and this should
    // be set regardless of the input type.
    Opts.PICLevel = getLastArgIntValue(Args, OPT_pic_level, 0, Diags);
    Opts.PIE = Args.hasArg(OPT_pic_is_pie);
    parseSanitizerKinds("-fsanitize=", Args.getAllArgValues(OPT_fsanitize_EQ),
                        Diags, Opts.Sanitize);

    return Diags.getNumErrors() == NumErrorsBefore;
  }

  // Other LangOpts are only initialized when the input is not AST or LLVM IR.
  // FIXME: Should we really be parsing this for an Language::Asm input?

  // FIXME: Cleanup per-file based stuff.
  LangStandard::Kind LangStd = LangStandard::lang_unspecified;
  if (const Arg *A = Args.getLastArg(OPT_std_EQ)) {
    LangStd = LangStandard::getLangKind(A->getValue());
    if (LangStd == LangStandard::lang_unspecified) {
      Diags.Report(diag::err_drv_invalid_value)
        << A->getAsString(Args) << A->getValue();
      // Report supported standards with short description.
      for (unsigned KindValue = 0;
           KindValue != LangStandard::lang_unspecified;
           ++KindValue) {
        const LangStandard &Std = LangStandard::getLangStandardForKind(
          static_cast<LangStandard::Kind>(KindValue));
        if (IsInputCompatibleWithStandard(IK, Std)) {
          auto Diag = Diags.Report(diag::note_drv_use_standard);
          Diag << Std.getName() << Std.getDescription();
          unsigned NumAliases = 0;
#define LANGSTANDARD(id, name, lang, desc, features)
#define LANGSTANDARD_ALIAS(id, alias) \
          if (KindValue == LangStandard::lang_##id) ++NumAliases;
#define LANGSTANDARD_ALIAS_DEPR(id, alias)
#include "clang/Basic/LangStandards.def"
          Diag << NumAliases;
#define LANGSTANDARD(id, name, lang, desc, features)
#define LANGSTANDARD_ALIAS(id, alias) \
          if (KindValue == LangStandard::lang_##id) Diag << alias;
#define LANGSTANDARD_ALIAS_DEPR(id, alias)
#include "clang/Basic/LangStandards.def"
        }
      }
    } else {
      // Valid standard, check to make sure language and standard are
      // compatible.
      const LangStandard &Std = LangStandard::getLangStandardForKind(LangStd);
      if (!IsInputCompatibleWithStandard(IK, Std)) {
        Diags.Report(diag::err_drv_argument_not_allowed_with)
          << A->getAsString(Args) << GetInputKindName(IK);
      }
    }
  }

  // -cl-std only applies for OpenCL language standards.
  // Override the -std option in this case.
  if (const Arg *A = Args.getLastArg(OPT_cl_std_EQ)) {
    LangStandard::Kind OpenCLLangStd
      = llvm::StringSwitch<LangStandard::Kind>(A->getValue())
        .Cases("cl", "CL", LangStandard::lang_opencl10)
        .Cases("cl1.0", "CL1.0", LangStandard::lang_opencl10)
        .Cases("cl1.1", "CL1.1", LangStandard::lang_opencl11)
        .Cases("cl1.2", "CL1.2", LangStandard::lang_opencl12)
        .Cases("cl2.0", "CL2.0", LangStandard::lang_opencl20)
        .Cases("cl3.0", "CL3.0", LangStandard::lang_opencl30)
        .Cases("clc++", "CLC++", LangStandard::lang_openclcpp10)
        .Cases("clc++1.0", "CLC++1.0", LangStandard::lang_openclcpp10)
        .Cases("clc++2021", "CLC++2021", LangStandard::lang_openclcpp2021)
        .Default(LangStandard::lang_unspecified);

    if (OpenCLLangStd == LangStandard::lang_unspecified) {
      Diags.Report(diag::err_drv_invalid_value)
        << A->getAsString(Args) << A->getValue();
    }
    else
      LangStd = OpenCLLangStd;
  }

  // These need to be parsed now. They are used to set OpenCL defaults.
  Opts.IncludeDefaultHeader = Args.hasArg(OPT_finclude_default_header);
  Opts.DeclareOpenCLBuiltins = Args.hasArg(OPT_fdeclare_opencl_builtins);

  LangOptions::setLangDefaults(Opts, IK.getLanguage(), T, Includes, LangStd);

  // The key paths of codegen options defined in Options.td start with
  // "LangOpts->". Let's provide the expected variable name and type.
  LangOptions *LangOpts = &Opts;

#define LANG_OPTION_WITH_MARSHALLING(...)                                      \
  PARSE_OPTION_WITH_MARSHALLING(Args, Diags, __VA_ARGS__)
#include "clang/Driver/Options.inc"
#undef LANG_OPTION_WITH_MARSHALLING

  if (const Arg *A = Args.getLastArg(OPT_fcf_protection_EQ)) {
    StringRef Name = A->getValue();
    if (Name == "full" || Name == "branch") {
      Opts.CFProtectionBranch = 1;
    }
  }

  if ((Args.hasArg(OPT_fsycl_is_device) || Args.hasArg(OPT_fsycl_is_host)) &&
      !Args.hasArg(OPT_sycl_std_EQ)) {
    // If the user supplied -fsycl-is-device or -fsycl-is-host, but failed to
    // provide -sycl-std=, we want to default it to whatever the default SYCL
    // version is. I could not find a way to express this with the options
    // tablegen because we still want this value to be SYCL_None when the user
    // is not in device or host mode.
    Opts.setSYCLVersion(LangOptions::SYCL_Default);
  }

  if (Opts.ObjC) {
    if (Arg *arg = Args.getLastArg(OPT_fobjc_runtime_EQ)) {
      StringRef value = arg->getValue();
      if (Opts.ObjCRuntime.tryParse(value))
        Diags.Report(diag::err_drv_unknown_objc_runtime) << value;
    }

    if (Args.hasArg(OPT_fobjc_gc_only))
      Opts.setGC(LangOptions::GCOnly);
    else if (Args.hasArg(OPT_fobjc_gc))
      Opts.setGC(LangOptions::HybridGC);
    else if (Args.hasArg(OPT_fobjc_arc)) {
      Opts.ObjCAutoRefCount = 1;
      if (!Opts.ObjCRuntime.allowsARC())
        Diags.Report(diag::err_arc_unsupported_on_runtime);
    }

    // ObjCWeakRuntime tracks whether the runtime supports __weak, not
    // whether the feature is actually enabled.  This is predominantly
    // determined by -fobjc-runtime, but we allow it to be overridden
    // from the command line for testing purposes.
    if (Args.hasArg(OPT_fobjc_runtime_has_weak))
      Opts.ObjCWeakRuntime = 1;
    else
      Opts.ObjCWeakRuntime = Opts.ObjCRuntime.allowsWeak();

    // ObjCWeak determines whether __weak is actually enabled.
    // Note that we allow -fno-objc-weak to disable this even in ARC mode.
    if (auto weakArg = Args.getLastArg(OPT_fobjc_weak, OPT_fno_objc_weak)) {
      if (!weakArg->getOption().matches(OPT_fobjc_weak)) {
        assert(!Opts.ObjCWeak);
      } else if (Opts.getGC() != LangOptions::NonGC) {
        Diags.Report(diag::err_objc_weak_with_gc);
      } else if (!Opts.ObjCWeakRuntime) {
        Diags.Report(diag::err_objc_weak_unsupported);
      } else {
        Opts.ObjCWeak = 1;
      }
    } else if (Opts.ObjCAutoRefCount) {
      Opts.ObjCWeak = Opts.ObjCWeakRuntime;
    }

    if (Args.hasArg(OPT_fobjc_subscripting_legacy_runtime))
      Opts.ObjCSubscriptingLegacyRuntime =
        (Opts.ObjCRuntime.getKind() == ObjCRuntime::FragileMacOSX);
  }

  if (Arg *A = Args.getLastArg(options::OPT_fgnuc_version_EQ)) {
    // Check that the version has 1 to 3 components and the minor and patch
    // versions fit in two decimal digits.
    VersionTuple GNUCVer;
    bool Invalid = GNUCVer.tryParse(A->getValue());
    unsigned Major = GNUCVer.getMajor();
    unsigned Minor = GNUCVer.getMinor().value_or(0);
    unsigned Patch = GNUCVer.getSubminor().value_or(0);
    if (Invalid || GNUCVer.getBuild() || Minor >= 100 || Patch >= 100) {
      Diags.Report(diag::err_drv_invalid_value)
          << A->getAsString(Args) << A->getValue();
    }
    Opts.GNUCVersion = Major * 100 * 100 + Minor * 100 + Patch;
  }

  if (T.isOSAIX() && (Args.hasArg(OPT_mignore_xcoff_visibility)))
    Opts.IgnoreXCOFFVisibility = 1;

  if (Args.hasArg(OPT_ftrapv)) {
    Opts.setSignedOverflowBehavior(LangOptions::SOB_Trapping);
    // Set the handler, if one is specified.
    Opts.OverflowHandler =
        std::string(Args.getLastArgValue(OPT_ftrapv_handler));
  }
  else if (Args.hasArg(OPT_fwrapv))
    Opts.setSignedOverflowBehavior(LangOptions::SOB_Defined);

  Opts.MSCompatibilityVersion = 0;
  if (const Arg *A = Args.getLastArg(OPT_fms_compatibility_version)) {
    VersionTuple VT;
    if (VT.tryParse(A->getValue()))
      Diags.Report(diag::err_drv_invalid_value) << A->getAsString(Args)
                                                << A->getValue();
    Opts.MSCompatibilityVersion = VT.getMajor() * 10000000 +
                                  VT.getMinor().value_or(0) * 100000 +
                                  VT.getSubminor().value_or(0);
  }

  // Mimicking gcc's behavior, trigraphs are only enabled if -trigraphs
  // is specified, or -std is set to a conforming mode.
  // Trigraphs are disabled by default in C++17 and C23 onwards.
  // For z/OS, trigraphs are enabled by default (without regard to the above).
  Opts.Trigraphs =
      (!Opts.GNUMode && !Opts.MSVCCompat && !Opts.CPlusPlus17 && !Opts.C23) ||
      T.isOSzOS();
  Opts.Trigraphs =
      Args.hasFlag(OPT_ftrigraphs, OPT_fno_trigraphs, Opts.Trigraphs);

  Opts.Blocks = Args.hasArg(OPT_fblocks) || (Opts.OpenCL
    && Opts.OpenCLVersion == 200);

  Opts.ConvergentFunctions = Args.hasArg(OPT_fconvergent_functions) ||
                             Opts.OpenCL || (Opts.CUDA && Opts.CUDAIsDevice) ||
                             Opts.SYCLIsDevice;

  Opts.NoBuiltin = Args.hasArg(OPT_fno_builtin) || Opts.Freestanding;
  if (!Opts.NoBuiltin)
    getAllNoBuiltinFuncValues(Args, Opts.NoBuiltinFuncs);
  if (Arg *A = Args.getLastArg(options::OPT_LongDouble_Group)) {
    if (A->getOption().matches(options::OPT_mlong_double_64))
      Opts.LongDoubleSize = 64;
    else if (A->getOption().matches(options::OPT_mlong_double_80))
      Opts.LongDoubleSize = 80;
    else if (A->getOption().matches(options::OPT_mlong_double_128))
      Opts.LongDoubleSize = 128;
    else
      Opts.LongDoubleSize = 0;
  }
  if (Opts.FastRelaxedMath || Opts.CLUnsafeMath)
    Opts.setDefaultFPContractMode(LangOptions::FPM_Fast);

  llvm::sort(Opts.ModuleFeatures);

  // -mrtd option
  if (Arg *A = Args.getLastArg(OPT_mrtd)) {
    if (Opts.getDefaultCallingConv() != LangOptions::DCC_None)
      Diags.Report(diag::err_drv_argument_not_allowed_with)
          << A->getSpelling() << "-fdefault-calling-conv";
    else {
      switch (T.getArch()) {
      case llvm::Triple::x86:
        Opts.setDefaultCallingConv(LangOptions::DCC_StdCall);
        break;
      case llvm::Triple::m68k:
        Opts.setDefaultCallingConv(LangOptions::DCC_RtdCall);
        break;
      default:
        Diags.Report(diag::err_drv_argument_not_allowed_with)
            << A->getSpelling() << T.getTriple();
      }
    }
  }

  // Check if -fopenmp is specified and set default version to 5.0.
  Opts.OpenMP = Args.hasArg(OPT_fopenmp) ? 51 : 0;
  // Check if -fopenmp-simd is specified.
  bool IsSimdSpecified =
      Args.hasFlag(options::OPT_fopenmp_simd, options::OPT_fno_openmp_simd,
                   /*Default=*/false);
  Opts.OpenMPSimd = !Opts.OpenMP && IsSimdSpecified;
  Opts.OpenMPUseTLS =
      Opts.OpenMP && !Args.hasArg(options::OPT_fnoopenmp_use_tls);
  Opts.OpenMPIsTargetDevice =
      Opts.OpenMP && Args.hasArg(options::OPT_fopenmp_is_target_device);
  Opts.OpenMPIRBuilder =
      Opts.OpenMP && Args.hasArg(options::OPT_fopenmp_enable_irbuilder);
  bool IsTargetSpecified =
      Opts.OpenMPIsTargetDevice || Args.hasArg(options::OPT_fopenmp_targets_EQ);

  Opts.ConvergentFunctions =
      Opts.ConvergentFunctions || Opts.OpenMPIsTargetDevice;

  if (Opts.OpenMP || Opts.OpenMPSimd) {
    if (int Version = getLastArgIntValue(
            Args, OPT_fopenmp_version_EQ,
            (IsSimdSpecified || IsTargetSpecified) ? 51 : Opts.OpenMP, Diags))
      Opts.OpenMP = Version;
    // Provide diagnostic when a given target is not expected to be an OpenMP
    // device or host.
    if (!Opts.OpenMPIsTargetDevice) {
      switch (T.getArch()) {
      default:
        break;
      // Add unsupported host targets here:
      case llvm::Triple::nvptx:
      case llvm::Triple::nvptx64:
        Diags.Report(diag::err_drv_omp_host_target_not_supported) << T.str();
        break;
      }
    }
  }

  // Set the flag to prevent the implementation from emitting device exception
  // handling code for those requiring so.
  if ((Opts.OpenMPIsTargetDevice && (T.isNVPTX() || T.isAMDGCN())) ||
      Opts.OpenCLCPlusPlus) {

    Opts.Exceptions = 0;
    Opts.CXXExceptions = 0;
  }
  if (Opts.OpenMPIsTargetDevice && T.isNVPTX()) {
    Opts.OpenMPCUDANumSMs =
        getLastArgIntValue(Args, options::OPT_fopenmp_cuda_number_of_sm_EQ,
                           Opts.OpenMPCUDANumSMs, Diags);
    Opts.OpenMPCUDABlocksPerSM =
        getLastArgIntValue(Args, options::OPT_fopenmp_cuda_blocks_per_sm_EQ,
                           Opts.OpenMPCUDABlocksPerSM, Diags);
    Opts.OpenMPCUDAReductionBufNum = getLastArgIntValue(
        Args, options::OPT_fopenmp_cuda_teams_reduction_recs_num_EQ,
        Opts.OpenMPCUDAReductionBufNum, Diags);
  }

  // Set the value of the debugging flag used in the new offloading device RTL.
  // Set either by a specific value or to a default if not specified.
  if (Opts.OpenMPIsTargetDevice && (Args.hasArg(OPT_fopenmp_target_debug) ||
                                    Args.hasArg(OPT_fopenmp_target_debug_EQ))) {
    Opts.OpenMPTargetDebug = getLastArgIntValue(
        Args, OPT_fopenmp_target_debug_EQ, Opts.OpenMPTargetDebug, Diags);
    if (!Opts.OpenMPTargetDebug && Args.hasArg(OPT_fopenmp_target_debug))
      Opts.OpenMPTargetDebug = 1;
  }

  if (Opts.OpenMPIsTargetDevice) {
    if (Args.hasArg(OPT_fopenmp_assume_teams_oversubscription))
      Opts.OpenMPTeamSubscription = true;
    if (Args.hasArg(OPT_fopenmp_assume_threads_oversubscription))
      Opts.OpenMPThreadSubscription = true;
  }

  // Get the OpenMP target triples if any.
  if (Arg *A = Args.getLastArg(options::OPT_fopenmp_targets_EQ)) {
    enum ArchPtrSize { Arch16Bit, Arch32Bit, Arch64Bit };
    auto getArchPtrSize = [](const llvm::Triple &T) {
      if (T.isArch16Bit())
        return Arch16Bit;
      if (T.isArch32Bit())
        return Arch32Bit;
      assert(T.isArch64Bit() && "Expected 64-bit architecture");
      return Arch64Bit;
    };

    for (unsigned i = 0; i < A->getNumValues(); ++i) {
      llvm::Triple TT(A->getValue(i));

      if (TT.getArch() == llvm::Triple::UnknownArch ||
          !(TT.getArch() == llvm::Triple::aarch64 || TT.isPPC() ||
            TT.getArch() == llvm::Triple::nvptx ||
            TT.getArch() == llvm::Triple::nvptx64 ||
            TT.getArch() == llvm::Triple::amdgcn ||
            TT.getArch() == llvm::Triple::x86 ||
            TT.getArch() == llvm::Triple::x86_64))
        Diags.Report(diag::err_drv_invalid_omp_target) << A->getValue(i);
      else if (getArchPtrSize(T) != getArchPtrSize(TT))
        Diags.Report(diag::err_drv_incompatible_omp_arch)
            << A->getValue(i) << T.str();
      else
        Opts.OMPTargetTriples.push_back(TT);
    }
  }

  // Get OpenMP host file path if any and report if a non existent file is
  // found
  if (Arg *A = Args.getLastArg(options::OPT_fopenmp_host_ir_file_path)) {
    Opts.OMPHostIRFile = A->getValue();
    if (!llvm::sys::fs::exists(Opts.OMPHostIRFile))
      Diags.Report(diag::err_drv_omp_host_ir_file_not_found)
          << Opts.OMPHostIRFile;
  }

  // Set CUDA mode for OpenMP target NVPTX/AMDGCN if specified in options
  Opts.OpenMPCUDAMode = Opts.OpenMPIsTargetDevice &&
                        (T.isNVPTX() || T.isAMDGCN()) &&
                        Args.hasArg(options::OPT_fopenmp_cuda_mode);

  // OpenACC Configuration.
  if (Args.hasArg(options::OPT_fopenacc)) {
    Opts.OpenACC = true;

    if (Arg *A = Args.getLastArg(options::OPT_openacc_macro_override))
      Opts.OpenACCMacroOverride = A->getValue();
  }

  // FIXME: Eliminate this dependency.
  unsigned Opt = getOptimizationLevel(Args, IK, Diags),
       OptSize = getOptimizationLevelSize(Args);
  Opts.Optimize = Opt != 0;
  Opts.OptimizeSize = OptSize != 0;

  // This is the __NO_INLINE__ define, which just depends on things like the
  // optimization level and -fno-inline, not actually whether the backend has
  // inlining enabled.
  Opts.NoInlineDefine = !Opts.Optimize;
  if (Arg *InlineArg = Args.getLastArg(
          options::OPT_finline_functions, options::OPT_finline_hint_functions,
          options::OPT_fno_inline_functions, options::OPT_fno_inline))
    if (InlineArg->getOption().matches(options::OPT_fno_inline))
      Opts.NoInlineDefine = true;

  if (Arg *A = Args.getLastArg(OPT_ffp_contract)) {
    StringRef Val = A->getValue();
    if (Val == "fast")
      Opts.setDefaultFPContractMode(LangOptions::FPM_Fast);
    else if (Val == "on")
      Opts.setDefaultFPContractMode(LangOptions::FPM_On);
    else if (Val == "off")
      Opts.setDefaultFPContractMode(LangOptions::FPM_Off);
    else if (Val == "fast-honor-pragmas")
      Opts.setDefaultFPContractMode(LangOptions::FPM_FastHonorPragmas);
    else
      Diags.Report(diag::err_drv_invalid_value) << A->getAsString(Args) << Val;
  }

  // Parse -fsanitize= arguments.
  parseSanitizerKinds("-fsanitize=", Args.getAllArgValues(OPT_fsanitize_EQ),
                      Diags, Opts.Sanitize);
  Opts.NoSanitizeFiles = Args.getAllArgValues(OPT_fsanitize_ignorelist_EQ);
  std::vector<std::string> systemIgnorelists =
      Args.getAllArgValues(OPT_fsanitize_system_ignorelist_EQ);
  Opts.NoSanitizeFiles.insert(Opts.NoSanitizeFiles.end(),
                              systemIgnorelists.begin(),
                              systemIgnorelists.end());

  if (Arg *A = Args.getLastArg(OPT_fclang_abi_compat_EQ)) {
    Opts.setClangABICompat(LangOptions::ClangABI::Latest);

    StringRef Ver = A->getValue();
    std::pair<StringRef, StringRef> VerParts = Ver.split('.');
    unsigned Major, Minor = 0;

    // Check the version number is valid: either 3.x (0 <= x <= 9) or
    // y or y.0 (4 <= y <= current version).
    if (!VerParts.first.starts_with("0") &&
        !VerParts.first.getAsInteger(10, Major) && 3 <= Major &&
        Major <= CLANG_VERSION_MAJOR &&
        (Major == 3
             ? VerParts.second.size() == 1 &&
                   !VerParts.second.getAsInteger(10, Minor)
             : VerParts.first.size() == Ver.size() || VerParts.second == "0")) {
      // Got a valid version number.
      if (Major == 3 && Minor <= 8)
        Opts.setClangABICompat(LangOptions::ClangABI::Ver3_8);
      else if (Major <= 4)
        Opts.setClangABICompat(LangOptions::ClangABI::Ver4);
      else if (Major <= 6)
        Opts.setClangABICompat(LangOptions::ClangABI::Ver6);
      else if (Major <= 7)
        Opts.setClangABICompat(LangOptions::ClangABI::Ver7);
      else if (Major <= 9)
        Opts.setClangABICompat(LangOptions::ClangABI::Ver9);
      else if (Major <= 11)
        Opts.setClangABICompat(LangOptions::ClangABI::Ver11);
      else if (Major <= 12)
        Opts.setClangABICompat(LangOptions::ClangABI::Ver12);
      else if (Major <= 14)
        Opts.setClangABICompat(LangOptions::ClangABI::Ver14);
      else if (Major <= 15)
        Opts.setClangABICompat(LangOptions::ClangABI::Ver15);
      else if (Major <= 17)
        Opts.setClangABICompat(LangOptions::ClangABI::Ver17);
    } else if (Ver != "latest") {
      Diags.Report(diag::err_drv_invalid_value)
          << A->getAsString(Args) << A->getValue();
    }
  }

  if (Arg *A = Args.getLastArg(OPT_msign_return_address_EQ)) {
    StringRef SignScope = A->getValue();

    if (SignScope.equals_insensitive("none"))
      Opts.setSignReturnAddressScope(
          LangOptions::SignReturnAddressScopeKind::None);
    else if (SignScope.equals_insensitive("all"))
      Opts.setSignReturnAddressScope(
          LangOptions::SignReturnAddressScopeKind::All);
    else if (SignScope.equals_insensitive("non-leaf"))
      Opts.setSignReturnAddressScope(
          LangOptions::SignReturnAddressScopeKind::NonLeaf);
    else
      Diags.Report(diag::err_drv_invalid_value)
          << A->getAsString(Args) << SignScope;

    if (Arg *A = Args.getLastArg(OPT_msign_return_address_key_EQ)) {
      StringRef SignKey = A->getValue();
      if (!SignScope.empty() && !SignKey.empty()) {
        if (SignKey == "a_key")
          Opts.setSignReturnAddressKey(
              LangOptions::SignReturnAddressKeyKind::AKey);
        else if (SignKey == "b_key")
          Opts.setSignReturnAddressKey(
              LangOptions::SignReturnAddressKeyKind::BKey);
        else
          Diags.Report(diag::err_drv_invalid_value)
              << A->getAsString(Args) << SignKey;
      }
    }
  }

  // The value can be empty, which indicates the system default should be used.
  StringRef CXXABI = Args.getLastArgValue(OPT_fcxx_abi_EQ);
  if (!CXXABI.empty()) {
    if (!TargetCXXABI::isABI(CXXABI)) {
      Diags.Report(diag::err_invalid_cxx_abi) << CXXABI;
    } else {
      auto Kind = TargetCXXABI::getKind(CXXABI);
      if (!TargetCXXABI::isSupportedCXXABI(T, Kind))
        Diags.Report(diag::err_unsupported_cxx_abi) << CXXABI << T.str();
      else
        Opts.CXXABI = Kind;
    }
  }

  Opts.RelativeCXXABIVTables =
      Args.hasFlag(options::OPT_fexperimental_relative_cxx_abi_vtables,
                   options::OPT_fno_experimental_relative_cxx_abi_vtables,
                   TargetCXXABI::usesRelativeVTables(T));

  // RTTI is on by default.
  bool HasRTTI = !Args.hasArg(options::OPT_fno_rtti);
  Opts.OmitVTableRTTI =
      Args.hasFlag(options::OPT_fexperimental_omit_vtable_rtti,
                   options::OPT_fno_experimental_omit_vtable_rtti, false);
  if (Opts.OmitVTableRTTI && HasRTTI)
    Diags.Report(diag::err_drv_using_omit_rtti_component_without_no_rtti);

  for (const auto &A : Args.getAllArgValues(OPT_fmacro_prefix_map_EQ)) {
    auto Split = StringRef(A).split('=');
    Opts.MacroPrefixMap.insert(
        {std::string(Split.first), std::string(Split.second)});
  }

  Opts.UseTargetPathSeparator =
      !Args.getLastArg(OPT_fno_file_reproducible) &&
      (Args.getLastArg(OPT_ffile_compilation_dir_EQ) ||
       Args.getLastArg(OPT_fmacro_prefix_map_EQ) ||
       Args.getLastArg(OPT_ffile_reproducible));

  // Error if -mvscale-min is unbounded.
  if (Arg *A = Args.getLastArg(options::OPT_mvscale_min_EQ)) {
    unsigned VScaleMin;
    if (StringRef(A->getValue()).getAsInteger(10, VScaleMin) || VScaleMin == 0)
      Diags.Report(diag::err_cc1_unbounded_vscale_min);
  }

  if (const Arg *A = Args.getLastArg(OPT_frandomize_layout_seed_file_EQ)) {
    std::ifstream SeedFile(A->getValue(0));

    if (!SeedFile.is_open())
      Diags.Report(diag::err_drv_cannot_open_randomize_layout_seed_file)
          << A->getValue(0);

    std::getline(SeedFile, Opts.RandstructSeed);
  }

  if (const Arg *A = Args.getLastArg(OPT_frandomize_layout_seed_EQ))
    Opts.RandstructSeed = A->getValue(0);

  // Validate options for HLSL
  if (Opts.HLSL) {
    // TODO: Revisit restricting SPIR-V to logical once we've figured out how to
    // handle PhysicalStorageBuffer64 memory model
    if (T.isDXIL() || T.isSPIRVLogical()) {
      enum { ShaderModel, VulkanEnv, ShaderStage };
      enum { OS, Environment };

      int ExpectedOS = T.isSPIRVLogical() ? VulkanEnv : ShaderModel;

      if (T.getOSName().empty()) {
        Diags.Report(diag::err_drv_hlsl_bad_shader_required_in_target)
            << ExpectedOS << OS << T.str();
      } else if (T.getEnvironmentName().empty()) {
        Diags.Report(diag::err_drv_hlsl_bad_shader_required_in_target)
            << ShaderStage << Environment << T.str();
      } else if (!T.isShaderStageEnvironment()) {
        Diags.Report(diag::err_drv_hlsl_bad_shader_unsupported)
            << ShaderStage << T.getEnvironmentName() << T.str();
      }

      if (T.isDXIL()) {
        if (!T.isShaderModelOS() || T.getOSVersion() == VersionTuple(0)) {
          Diags.Report(diag::err_drv_hlsl_bad_shader_unsupported)
              << ShaderModel << T.getOSName() << T.str();
        }
      } else if (T.isSPIRVLogical()) {
        if (!T.isVulkanOS() || T.getVulkanVersion() == VersionTuple(0)) {
          Diags.Report(diag::err_drv_hlsl_bad_shader_unsupported)
              << VulkanEnv << T.getOSName() << T.str();
        }
      } else {
        llvm_unreachable("expected DXIL or SPIR-V target");
      }
    } else
      Diags.Report(diag::err_drv_hlsl_unsupported_target) << T.str();
  }

  return Diags.getNumErrors() == NumErrorsBefore;
}

static bool isStrictlyPreprocessorAction(frontend::ActionKind Action) {
  switch (Action) {
  case frontend::ASTDeclList:
  case frontend::ASTDump:
  case frontend::ASTPrint:
  case frontend::ASTView:
  case frontend::EmitAssembly:
  case frontend::EmitBC:
  case frontend::EmitHTML:
  case frontend::EmitLLVM:
  case frontend::EmitLLVMOnly:
  case frontend::EmitCodeGenOnly:
  case frontend::EmitObj:
  case frontend::ExtractAPI:
  case frontend::FixIt:
  case frontend::GenerateModule:
  case frontend::GenerateModuleInterface:
  case frontend::GenerateHeaderUnit:
  case frontend::GeneratePCH:
  case frontend::GenerateInterfaceStubs:
  case frontend::ParseSyntaxOnly:
  case frontend::ModuleFileInfo:
  case frontend::VerifyPCH:
  case frontend::PluginAction:
  case frontend::RewriteObjC:
  case frontend::RewriteTest:
  case frontend::RunAnalysis:
  case frontend::TemplightDump:
  case frontend::MigrateSource:
    return false;

  case frontend::DumpCompilerOptions:
  case frontend::DumpRawTokens:
  case frontend::DumpTokens:
  case frontend::InitOnly:
  case frontend::PrintPreamble:
  case frontend::PrintPreprocessedInput:
  case frontend::RewriteMacros:
  case frontend::RunPreprocessorOnly:
  case frontend::PrintDependencyDirectivesSourceMinimizerOutput:
    return true;
  }
  llvm_unreachable("invalid frontend action");
}

static void GeneratePreprocessorArgs(const PreprocessorOptions &Opts,
                                     ArgumentConsumer Consumer,
                                     const LangOptions &LangOpts,
                                     const FrontendOptions &FrontendOpts,
                                     const CodeGenOptions &CodeGenOpts) {
  const PreprocessorOptions *PreprocessorOpts = &Opts;

#define PREPROCESSOR_OPTION_WITH_MARSHALLING(...)                              \
  GENERATE_OPTION_WITH_MARSHALLING(Consumer, __VA_ARGS__)
#include "clang/Driver/Options.inc"
#undef PREPROCESSOR_OPTION_WITH_MARSHALLING

  if (Opts.PCHWithHdrStop && !Opts.PCHWithHdrStopCreate)
    GenerateArg(Consumer, OPT_pch_through_hdrstop_use);

  for (const auto &D : Opts.DeserializedPCHDeclsToErrorOn)
    GenerateArg(Consumer, OPT_error_on_deserialized_pch_decl, D);

  if (Opts.PrecompiledPreambleBytes != std::make_pair(0u, false))
    GenerateArg(Consumer, OPT_preamble_bytes_EQ,
                Twine(Opts.PrecompiledPreambleBytes.first) + "," +
                    (Opts.PrecompiledPreambleBytes.second ? "1" : "0"));

  for (const auto &M : Opts.Macros) {
    // Don't generate __CET__ macro definitions. They are implied by the
    // -fcf-protection option that is generated elsewhere.
    if (M.first == "__CET__=1" && !M.second &&
        !CodeGenOpts.CFProtectionReturn && CodeGenOpts.CFProtectionBranch)
      continue;
    if (M.first == "__CET__=2" && !M.second && CodeGenOpts.CFProtectionReturn &&
        !CodeGenOpts.CFProtectionBranch)
      continue;
    if (M.first == "__CET__=3" && !M.second && CodeGenOpts.CFProtectionReturn &&
        CodeGenOpts.CFProtectionBranch)
      continue;

    GenerateArg(Consumer, M.second ? OPT_U : OPT_D, M.first);
  }

  for (const auto &I : Opts.Includes) {
    // Don't generate OpenCL includes. They are implied by other flags that are
    // generated elsewhere.
    if (LangOpts.OpenCL && LangOpts.IncludeDefaultHeader &&
        ((LangOpts.DeclareOpenCLBuiltins && I == "opencl-c-base.h") ||
         I == "opencl-c.h"))
      continue;
    // Don't generate HLSL includes. They are implied by other flags that are
    // generated elsewhere.
    if (LangOpts.HLSL && I == "hlsl.h")
      continue;

    GenerateArg(Consumer, OPT_include, I);
  }

  for (const auto &CI : Opts.ChainedIncludes)
    GenerateArg(Consumer, OPT_chain_include, CI);

  for (const auto &RF : Opts.RemappedFiles)
    GenerateArg(Consumer, OPT_remap_file, RF.first + ";" + RF.second);

  if (Opts.SourceDateEpoch)
    GenerateArg(Consumer, OPT_source_date_epoch, Twine(*Opts.SourceDateEpoch));

<<<<<<< HEAD
  for (const auto &EmbedEntry : Opts.EmbedEntries)
    GenerateArg(Consumer, OPT_embed_dir_EQ, EmbedEntry);
=======
  if (Opts.DefineTargetOSMacros)
    GenerateArg(Consumer, OPT_fdefine_target_os_macros);
>>>>>>> 275729ae

  // Don't handle LexEditorPlaceholders. It is implied by the action that is
  // generated elsewhere.
}

static bool ParsePreprocessorArgs(PreprocessorOptions &Opts, ArgList &Args,
                                  DiagnosticsEngine &Diags,
                                  frontend::ActionKind Action,
                                  const FrontendOptions &FrontendOpts) {
  unsigned NumErrorsBefore = Diags.getNumErrors();

  PreprocessorOptions *PreprocessorOpts = &Opts;

#define PREPROCESSOR_OPTION_WITH_MARSHALLING(...)                              \
  PARSE_OPTION_WITH_MARSHALLING(Args, Diags, __VA_ARGS__)
#include "clang/Driver/Options.inc"
#undef PREPROCESSOR_OPTION_WITH_MARSHALLING

  Opts.PCHWithHdrStop = Args.hasArg(OPT_pch_through_hdrstop_create) ||
                        Args.hasArg(OPT_pch_through_hdrstop_use);

  for (const auto *A : Args.filtered(OPT_error_on_deserialized_pch_decl))
    Opts.DeserializedPCHDeclsToErrorOn.insert(A->getValue());

  if (const Arg *A = Args.getLastArg(OPT_preamble_bytes_EQ)) {
    StringRef Value(A->getValue());
    size_t Comma = Value.find(',');
    unsigned Bytes = 0;
    unsigned EndOfLine = 0;

    if (Comma == StringRef::npos ||
        Value.substr(0, Comma).getAsInteger(10, Bytes) ||
        Value.substr(Comma + 1).getAsInteger(10, EndOfLine))
      Diags.Report(diag::err_drv_preamble_format);
    else {
      Opts.PrecompiledPreambleBytes.first = Bytes;
      Opts.PrecompiledPreambleBytes.second = (EndOfLine != 0);
    }
  }

  // Add the __CET__ macro if a CFProtection option is set.
  if (const Arg *A = Args.getLastArg(OPT_fcf_protection_EQ)) {
    StringRef Name = A->getValue();
    if (Name == "branch")
      Opts.addMacroDef("__CET__=1");
    else if (Name == "return")
      Opts.addMacroDef("__CET__=2");
    else if (Name == "full")
      Opts.addMacroDef("__CET__=3");
  }

  // Add macros from the command line.
  for (const auto *A : Args.filtered(OPT_D, OPT_U)) {
    if (A->getOption().matches(OPT_D))
      Opts.addMacroDef(A->getValue());
    else
      Opts.addMacroUndef(A->getValue());
  }

  // Add the ordered list of -includes.
  for (const auto *A : Args.filtered(OPT_include))
    Opts.Includes.emplace_back(A->getValue());

  for (const auto *A : Args.filtered(OPT_chain_include))
    Opts.ChainedIncludes.emplace_back(A->getValue());

  for (const auto *A : Args.filtered(OPT_remap_file)) {
    std::pair<StringRef, StringRef> Split = StringRef(A->getValue()).split(';');

    if (Split.second.empty()) {
      Diags.Report(diag::err_drv_invalid_remap_file) << A->getAsString(Args);
      continue;
    }

    Opts.addRemappedFile(Split.first, Split.second);
  }

  if (const Arg *A = Args.getLastArg(OPT_source_date_epoch)) {
    StringRef Epoch = A->getValue();
    // SOURCE_DATE_EPOCH, if specified, must be a non-negative decimal integer.
    // On time64 systems, pick 253402300799 (the UNIX timestamp of
    // 9999-12-31T23:59:59Z) as the upper bound.
    const uint64_t MaxTimestamp =
        std::min<uint64_t>(std::numeric_limits<time_t>::max(), 253402300799);
    uint64_t V;
    if (Epoch.getAsInteger(10, V) || V > MaxTimestamp) {
      Diags.Report(diag::err_fe_invalid_source_date_epoch)
          << Epoch << MaxTimestamp;
    } else {
      Opts.SourceDateEpoch = V;
    }
  }

  for (const auto *A : Args.filtered(OPT_embed_dir_EQ)) {
    StringRef Val = A->getValue();
    Opts.EmbedEntries.push_back(std::string(Val));
  }

  // Always avoid lexing editor placeholders when we're just running the
  // preprocessor as we never want to emit the
  // "editor placeholder in source file" error in PP only mode.
  if (isStrictlyPreprocessorAction(Action))
    Opts.LexEditorPlaceholders = false;

  Opts.DefineTargetOSMacros =
      Args.hasFlag(OPT_fdefine_target_os_macros,
                   OPT_fno_define_target_os_macros, Opts.DefineTargetOSMacros);

  return Diags.getNumErrors() == NumErrorsBefore;
}

static void
GeneratePreprocessorOutputArgs(const PreprocessorOutputOptions &Opts,
                               ArgumentConsumer Consumer,
                               frontend::ActionKind Action) {
  const PreprocessorOutputOptions &PreprocessorOutputOpts = Opts;

#define PREPROCESSOR_OUTPUT_OPTION_WITH_MARSHALLING(...)                       \
  GENERATE_OPTION_WITH_MARSHALLING(Consumer, __VA_ARGS__)
#include "clang/Driver/Options.inc"
#undef PREPROCESSOR_OUTPUT_OPTION_WITH_MARSHALLING

  bool Generate_dM = isStrictlyPreprocessorAction(Action) && !Opts.ShowCPP;
  if (Generate_dM)
    GenerateArg(Consumer, OPT_dM);
  if (!Generate_dM && Opts.ShowMacros)
    GenerateArg(Consumer, OPT_dD);
  if (Opts.DirectivesOnly)
    GenerateArg(Consumer, OPT_fdirectives_only);
}

static bool ParsePreprocessorOutputArgs(PreprocessorOutputOptions &Opts,
                                        ArgList &Args, DiagnosticsEngine &Diags,
                                        frontend::ActionKind Action) {
  unsigned NumErrorsBefore = Diags.getNumErrors();

  PreprocessorOutputOptions &PreprocessorOutputOpts = Opts;

#define PREPROCESSOR_OUTPUT_OPTION_WITH_MARSHALLING(...)                       \
  PARSE_OPTION_WITH_MARSHALLING(Args, Diags, __VA_ARGS__)
#include "clang/Driver/Options.inc"
#undef PREPROCESSOR_OUTPUT_OPTION_WITH_MARSHALLING

  Opts.ShowCPP = isStrictlyPreprocessorAction(Action) && !Args.hasArg(OPT_dM);
  Opts.ShowMacros = Args.hasArg(OPT_dM) || Args.hasArg(OPT_dD);
  Opts.DirectivesOnly = Args.hasArg(OPT_fdirectives_only);

  return Diags.getNumErrors() == NumErrorsBefore;
}

static void GenerateTargetArgs(const TargetOptions &Opts,
                               ArgumentConsumer Consumer) {
  const TargetOptions *TargetOpts = &Opts;
#define TARGET_OPTION_WITH_MARSHALLING(...)                                    \
  GENERATE_OPTION_WITH_MARSHALLING(Consumer, __VA_ARGS__)
#include "clang/Driver/Options.inc"
#undef TARGET_OPTION_WITH_MARSHALLING

  if (!Opts.SDKVersion.empty())
    GenerateArg(Consumer, OPT_target_sdk_version_EQ,
                Opts.SDKVersion.getAsString());
  if (!Opts.DarwinTargetVariantSDKVersion.empty())
    GenerateArg(Consumer, OPT_darwin_target_variant_sdk_version_EQ,
                Opts.DarwinTargetVariantSDKVersion.getAsString());
}

static bool ParseTargetArgs(TargetOptions &Opts, ArgList &Args,
                            DiagnosticsEngine &Diags) {
  unsigned NumErrorsBefore = Diags.getNumErrors();

  TargetOptions *TargetOpts = &Opts;

#define TARGET_OPTION_WITH_MARSHALLING(...)                                    \
  PARSE_OPTION_WITH_MARSHALLING(Args, Diags, __VA_ARGS__)
#include "clang/Driver/Options.inc"
#undef TARGET_OPTION_WITH_MARSHALLING

  if (Arg *A = Args.getLastArg(options::OPT_target_sdk_version_EQ)) {
    llvm::VersionTuple Version;
    if (Version.tryParse(A->getValue()))
      Diags.Report(diag::err_drv_invalid_value)
          << A->getAsString(Args) << A->getValue();
    else
      Opts.SDKVersion = Version;
  }
  if (Arg *A =
          Args.getLastArg(options::OPT_darwin_target_variant_sdk_version_EQ)) {
    llvm::VersionTuple Version;
    if (Version.tryParse(A->getValue()))
      Diags.Report(diag::err_drv_invalid_value)
          << A->getAsString(Args) << A->getValue();
    else
      Opts.DarwinTargetVariantSDKVersion = Version;
  }

  return Diags.getNumErrors() == NumErrorsBefore;
}

bool CompilerInvocation::CreateFromArgsImpl(
    CompilerInvocation &Res, ArrayRef<const char *> CommandLineArgs,
    DiagnosticsEngine &Diags, const char *Argv0) {
  unsigned NumErrorsBefore = Diags.getNumErrors();

  // Parse the arguments.
  const OptTable &Opts = getDriverOptTable();
  llvm::opt::Visibility VisibilityMask(options::CC1Option);
  unsigned MissingArgIndex, MissingArgCount;
  InputArgList Args = Opts.ParseArgs(CommandLineArgs, MissingArgIndex,
                                     MissingArgCount, VisibilityMask);
  LangOptions &LangOpts = Res.getLangOpts();

  // Check for missing argument error.
  if (MissingArgCount)
    Diags.Report(diag::err_drv_missing_argument)
        << Args.getArgString(MissingArgIndex) << MissingArgCount;

  // Issue errors on unknown arguments.
  for (const auto *A : Args.filtered(OPT_UNKNOWN)) {
    auto ArgString = A->getAsString(Args);
    std::string Nearest;
    if (Opts.findNearest(ArgString, Nearest, VisibilityMask) > 1)
      Diags.Report(diag::err_drv_unknown_argument) << ArgString;
    else
      Diags.Report(diag::err_drv_unknown_argument_with_suggestion)
          << ArgString << Nearest;
  }

  ParseFileSystemArgs(Res.getFileSystemOpts(), Args, Diags);
  ParseMigratorArgs(Res.getMigratorOpts(), Args, Diags);
  ParseAnalyzerArgs(Res.getAnalyzerOpts(), Args, Diags);
  ParseDiagnosticArgs(Res.getDiagnosticOpts(), Args, &Diags,
                      /*DefaultDiagColor=*/false);
  ParseFrontendArgs(Res.getFrontendOpts(), Args, Diags, LangOpts.IsHeaderFile);
  // FIXME: We shouldn't have to pass the DashX option around here
  InputKind DashX = Res.getFrontendOpts().DashX;
  ParseTargetArgs(Res.getTargetOpts(), Args, Diags);
  llvm::Triple T(Res.getTargetOpts().Triple);
  ParseHeaderSearchArgs(Res.getHeaderSearchOpts(), Args, Diags,
                        Res.getFileSystemOpts().WorkingDir);
  ParseAPINotesArgs(Res.getAPINotesOpts(), Args, Diags);

  ParseLangArgs(LangOpts, Args, DashX, T, Res.getPreprocessorOpts().Includes,
                Diags);
  if (Res.getFrontendOpts().ProgramAction == frontend::RewriteObjC)
    LangOpts.ObjCExceptions = 1;

  for (auto Warning : Res.getDiagnosticOpts().Warnings) {
    if (Warning == "misexpect" &&
        !Diags.isIgnored(diag::warn_profile_data_misexpect, SourceLocation())) {
      Res.getCodeGenOpts().MisExpect = true;
    }
  }

  if (LangOpts.CUDA) {
    // During CUDA device-side compilation, the aux triple is the
    // triple used for host compilation.
    if (LangOpts.CUDAIsDevice)
      Res.getTargetOpts().HostTriple = Res.getFrontendOpts().AuxTriple;
  }

  // Set the triple of the host for OpenMP device compile.
  if (LangOpts.OpenMPIsTargetDevice)
    Res.getTargetOpts().HostTriple = Res.getFrontendOpts().AuxTriple;

  ParseCodeGenArgs(Res.getCodeGenOpts(), Args, DashX, Diags, T,
                   Res.getFrontendOpts().OutputFile, LangOpts);

  // FIXME: Override value name discarding when asan or msan is used because the
  // backend passes depend on the name of the alloca in order to print out
  // names.
  Res.getCodeGenOpts().DiscardValueNames &=
      !LangOpts.Sanitize.has(SanitizerKind::Address) &&
      !LangOpts.Sanitize.has(SanitizerKind::KernelAddress) &&
      !LangOpts.Sanitize.has(SanitizerKind::Memory) &&
      !LangOpts.Sanitize.has(SanitizerKind::KernelMemory);

  ParsePreprocessorArgs(Res.getPreprocessorOpts(), Args, Diags,
                        Res.getFrontendOpts().ProgramAction,
                        Res.getFrontendOpts());
  ParsePreprocessorOutputArgs(Res.getPreprocessorOutputOpts(), Args, Diags,
                              Res.getFrontendOpts().ProgramAction);

  ParseDependencyOutputArgs(Res.getDependencyOutputOpts(), Args, Diags,
                            Res.getFrontendOpts().ProgramAction,
                            Res.getPreprocessorOutputOpts().ShowLineMarkers);
  if (!Res.getDependencyOutputOpts().OutputFile.empty() &&
      Res.getDependencyOutputOpts().Targets.empty())
    Diags.Report(diag::err_fe_dependency_file_requires_MT);

  // If sanitizer is enabled, disable OPT_ffine_grained_bitfield_accesses.
  if (Res.getCodeGenOpts().FineGrainedBitfieldAccesses &&
      !Res.getLangOpts().Sanitize.empty()) {
    Res.getCodeGenOpts().FineGrainedBitfieldAccesses = false;
    Diags.Report(diag::warn_drv_fine_grained_bitfield_accesses_ignored);
  }

  // Store the command-line for using in the CodeView backend.
  if (Res.getCodeGenOpts().CodeViewCommandLine) {
    Res.getCodeGenOpts().Argv0 = Argv0;
    append_range(Res.getCodeGenOpts().CommandLineArgs, CommandLineArgs);
  }

  // Set PGOOptions. Need to create a temporary VFS to read the profile
  // to determine the PGO type.
  if (!Res.getCodeGenOpts().ProfileInstrumentUsePath.empty()) {
    auto FS =
        createVFSFromOverlayFiles(Res.getHeaderSearchOpts().VFSOverlayFiles,
                                  Diags, llvm::vfs::getRealFileSystem());
    setPGOUseInstrumentor(Res.getCodeGenOpts(),
                          Res.getCodeGenOpts().ProfileInstrumentUsePath, *FS,
                          Diags);
  }

  FixupInvocation(Res, Diags, Args, DashX);

  return Diags.getNumErrors() == NumErrorsBefore;
}

bool CompilerInvocation::CreateFromArgs(CompilerInvocation &Invocation,
                                        ArrayRef<const char *> CommandLineArgs,
                                        DiagnosticsEngine &Diags,
                                        const char *Argv0) {
  CompilerInvocation DummyInvocation;

  return RoundTrip(
      [](CompilerInvocation &Invocation, ArrayRef<const char *> CommandLineArgs,
         DiagnosticsEngine &Diags, const char *Argv0) {
        return CreateFromArgsImpl(Invocation, CommandLineArgs, Diags, Argv0);
      },
      [](CompilerInvocation &Invocation, SmallVectorImpl<const char *> &Args,
         StringAllocator SA) {
        Args.push_back("-cc1");
        Invocation.generateCC1CommandLine(Args, SA);
      },
      Invocation, DummyInvocation, CommandLineArgs, Diags, Argv0);
}

std::string CompilerInvocation::getModuleHash() const {
  // FIXME: Consider using SHA1 instead of MD5.
  llvm::HashBuilder<llvm::MD5, llvm::endianness::native> HBuilder;

  // Note: For QoI reasons, the things we use as a hash here should all be
  // dumped via the -module-info flag.

  // Start the signature with the compiler version.
  HBuilder.add(getClangFullRepositoryVersion());

  // Also include the serialization version, in case LLVM_APPEND_VC_REV is off
  // and getClangFullRepositoryVersion() doesn't include git revision.
  HBuilder.add(serialization::VERSION_MAJOR, serialization::VERSION_MINOR);

  // Extend the signature with the language options
#define LANGOPT(Name, Bits, Default, Description) HBuilder.add(LangOpts->Name);
#define ENUM_LANGOPT(Name, Type, Bits, Default, Description)                   \
  HBuilder.add(static_cast<unsigned>(LangOpts->get##Name()));
#define BENIGN_LANGOPT(Name, Bits, Default, Description)
#define BENIGN_ENUM_LANGOPT(Name, Type, Bits, Default, Description)
#include "clang/Basic/LangOptions.def"

  HBuilder.addRange(getLangOpts().ModuleFeatures);

  HBuilder.add(getLangOpts().ObjCRuntime);
  HBuilder.addRange(getLangOpts().CommentOpts.BlockCommandNames);

  // Extend the signature with the target options.
  HBuilder.add(getTargetOpts().Triple, getTargetOpts().CPU,
               getTargetOpts().TuneCPU, getTargetOpts().ABI);
  HBuilder.addRange(getTargetOpts().FeaturesAsWritten);

  // Extend the signature with preprocessor options.
  const PreprocessorOptions &ppOpts = getPreprocessorOpts();
  HBuilder.add(ppOpts.UsePredefines, ppOpts.DetailedRecord);

  const HeaderSearchOptions &hsOpts = getHeaderSearchOpts();
  for (const auto &Macro : getPreprocessorOpts().Macros) {
    // If we're supposed to ignore this macro for the purposes of modules,
    // don't put it into the hash.
    if (!hsOpts.ModulesIgnoreMacros.empty()) {
      // Check whether we're ignoring this macro.
      StringRef MacroDef = Macro.first;
      if (hsOpts.ModulesIgnoreMacros.count(
              llvm::CachedHashString(MacroDef.split('=').first)))
        continue;
    }

    HBuilder.add(Macro);
  }

  // Extend the signature with the sysroot and other header search options.
  HBuilder.add(hsOpts.Sysroot, hsOpts.ModuleFormat, hsOpts.UseDebugInfo,
               hsOpts.UseBuiltinIncludes, hsOpts.UseStandardSystemIncludes,
               hsOpts.UseStandardCXXIncludes, hsOpts.UseLibcxx,
               hsOpts.ModulesValidateDiagnosticOptions);
  HBuilder.add(hsOpts.ResourceDir);

  if (hsOpts.ModulesStrictContextHash) {
    HBuilder.addRange(hsOpts.SystemHeaderPrefixes);
    HBuilder.addRange(hsOpts.UserEntries);
    HBuilder.addRange(hsOpts.VFSOverlayFiles);

    const DiagnosticOptions &diagOpts = getDiagnosticOpts();
#define DIAGOPT(Name, Bits, Default) HBuilder.add(diagOpts.Name);
#define ENUM_DIAGOPT(Name, Type, Bits, Default)                                \
  HBuilder.add(diagOpts.get##Name());
#include "clang/Basic/DiagnosticOptions.def"
#undef DIAGOPT
#undef ENUM_DIAGOPT
  }

  // Extend the signature with the user build path.
  HBuilder.add(hsOpts.ModuleUserBuildPath);

  // Extend the signature with the module file extensions.
  for (const auto &ext : getFrontendOpts().ModuleFileExtensions)
    ext->hashExtension(HBuilder);

  // Extend the signature with the Swift version for API notes.
  const APINotesOptions &APINotesOpts = getAPINotesOpts();
  if (!APINotesOpts.SwiftVersion.empty()) {
    HBuilder.add(APINotesOpts.SwiftVersion.getMajor());
    if (auto Minor = APINotesOpts.SwiftVersion.getMinor())
      HBuilder.add(*Minor);
    if (auto Subminor = APINotesOpts.SwiftVersion.getSubminor())
      HBuilder.add(*Subminor);
    if (auto Build = APINotesOpts.SwiftVersion.getBuild())
      HBuilder.add(*Build);
  }

  // When compiling with -gmodules, also hash -fdebug-prefix-map as it
  // affects the debug info in the PCM.
  if (getCodeGenOpts().DebugTypeExtRefs)
    HBuilder.addRange(getCodeGenOpts().DebugPrefixMap);

  // Extend the signature with the affecting debug options.
  if (getHeaderSearchOpts().ModuleFormat == "obj") {
#define DEBUGOPT(Name, Bits, Default) HBuilder.add(CodeGenOpts->Name);
#define VALUE_DEBUGOPT(Name, Bits, Default) HBuilder.add(CodeGenOpts->Name);
#define ENUM_DEBUGOPT(Name, Type, Bits, Default)                               \
  HBuilder.add(static_cast<unsigned>(CodeGenOpts->get##Name()));
#define BENIGN_DEBUGOPT(Name, Bits, Default)
#define BENIGN_VALUE_DEBUGOPT(Name, Bits, Default)
#define BENIGN_ENUM_DEBUGOPT(Name, Type, Bits, Default)
#include "clang/Basic/DebugOptions.def"
  }

  // Extend the signature with the enabled sanitizers, if at least one is
  // enabled. Sanitizers which cannot affect AST generation aren't hashed.
  SanitizerSet SanHash = getLangOpts().Sanitize;
  SanHash.clear(getPPTransparentSanitizers());
  if (!SanHash.empty())
    HBuilder.add(SanHash.Mask);

  llvm::MD5::MD5Result Result;
  HBuilder.getHasher().final(Result);
  uint64_t Hash = Result.high() ^ Result.low();
  return toString(llvm::APInt(64, Hash), 36, /*Signed=*/false);
}

void CompilerInvocationBase::generateCC1CommandLine(
    ArgumentConsumer Consumer) const {
  llvm::Triple T(getTargetOpts().Triple);

  GenerateFileSystemArgs(getFileSystemOpts(), Consumer);
  GenerateMigratorArgs(getMigratorOpts(), Consumer);
  GenerateAnalyzerArgs(getAnalyzerOpts(), Consumer);
  GenerateDiagnosticArgs(getDiagnosticOpts(), Consumer,
                         /*DefaultDiagColor=*/false);
  GenerateFrontendArgs(getFrontendOpts(), Consumer, getLangOpts().IsHeaderFile);
  GenerateTargetArgs(getTargetOpts(), Consumer);
  GenerateHeaderSearchArgs(getHeaderSearchOpts(), Consumer);
  GenerateAPINotesArgs(getAPINotesOpts(), Consumer);
  GenerateLangArgs(getLangOpts(), Consumer, T, getFrontendOpts().DashX);
  GenerateCodeGenArgs(getCodeGenOpts(), Consumer, T,
                      getFrontendOpts().OutputFile, &getLangOpts());
  GeneratePreprocessorArgs(getPreprocessorOpts(), Consumer, getLangOpts(),
                           getFrontendOpts(), getCodeGenOpts());
  GeneratePreprocessorOutputArgs(getPreprocessorOutputOpts(), Consumer,
                                 getFrontendOpts().ProgramAction);
  GenerateDependencyOutputArgs(getDependencyOutputOpts(), Consumer);
}

std::vector<std::string> CompilerInvocationBase::getCC1CommandLine() const {
  std::vector<std::string> Args{"-cc1"};
  generateCC1CommandLine(
      [&Args](const Twine &Arg) { Args.push_back(Arg.str()); });
  return Args;
}

void CompilerInvocation::resetNonModularOptions() {
  getLangOpts().resetNonModularOptions();
  getPreprocessorOpts().resetNonModularOptions();
  getCodeGenOpts().resetNonModularOptions(getHeaderSearchOpts().ModuleFormat);
}

void CompilerInvocation::clearImplicitModuleBuildOptions() {
  getLangOpts().ImplicitModules = false;
  getHeaderSearchOpts().ImplicitModuleMaps = false;
  getHeaderSearchOpts().ModuleCachePath.clear();
  getHeaderSearchOpts().ModulesValidateOncePerBuildSession = false;
  getHeaderSearchOpts().BuildSessionTimestamp = 0;
  // The specific values we canonicalize to for pruning don't affect behaviour,
  /// so use the default values so they may be dropped from the command-line.
  getHeaderSearchOpts().ModuleCachePruneInterval = 7 * 24 * 60 * 60;
  getHeaderSearchOpts().ModuleCachePruneAfter = 31 * 24 * 60 * 60;
}

IntrusiveRefCntPtr<llvm::vfs::FileSystem>
clang::createVFSFromCompilerInvocation(const CompilerInvocation &CI,
                                       DiagnosticsEngine &Diags) {
  return createVFSFromCompilerInvocation(CI, Diags,
                                         llvm::vfs::getRealFileSystem());
}

IntrusiveRefCntPtr<llvm::vfs::FileSystem>
clang::createVFSFromCompilerInvocation(
    const CompilerInvocation &CI, DiagnosticsEngine &Diags,
    IntrusiveRefCntPtr<llvm::vfs::FileSystem> BaseFS) {
  return createVFSFromOverlayFiles(CI.getHeaderSearchOpts().VFSOverlayFiles,
                                   Diags, std::move(BaseFS));
}

IntrusiveRefCntPtr<llvm::vfs::FileSystem> clang::createVFSFromOverlayFiles(
    ArrayRef<std::string> VFSOverlayFiles, DiagnosticsEngine &Diags,
    IntrusiveRefCntPtr<llvm::vfs::FileSystem> BaseFS) {
  if (VFSOverlayFiles.empty())
    return BaseFS;

  IntrusiveRefCntPtr<llvm::vfs::FileSystem> Result = BaseFS;
  // earlier vfs files are on the bottom
  for (const auto &File : VFSOverlayFiles) {
    llvm::ErrorOr<std::unique_ptr<llvm::MemoryBuffer>> Buffer =
        Result->getBufferForFile(File);
    if (!Buffer) {
      Diags.Report(diag::err_missing_vfs_overlay_file) << File;
      continue;
    }

    IntrusiveRefCntPtr<llvm::vfs::FileSystem> FS = llvm::vfs::getVFSFromYAML(
        std::move(Buffer.get()), /*DiagHandler*/ nullptr, File,
        /*DiagContext*/ nullptr, Result);
    if (!FS) {
      Diags.Report(diag::err_invalid_vfs_overlay) << File;
      continue;
    }

    Result = FS;
  }
  return Result;
}<|MERGE_RESOLUTION|>--- conflicted
+++ resolved
@@ -4368,13 +4368,11 @@
   if (Opts.SourceDateEpoch)
     GenerateArg(Consumer, OPT_source_date_epoch, Twine(*Opts.SourceDateEpoch));
 
-<<<<<<< HEAD
+  if (Opts.DefineTargetOSMacros)
+    GenerateArg(Consumer, OPT_fdefine_target_os_macros);
+
   for (const auto &EmbedEntry : Opts.EmbedEntries)
     GenerateArg(Consumer, OPT_embed_dir_EQ, EmbedEntry);
-=======
-  if (Opts.DefineTargetOSMacros)
-    GenerateArg(Consumer, OPT_fdefine_target_os_macros);
->>>>>>> 275729ae
 
   // Don't handle LexEditorPlaceholders. It is implied by the action that is
   // generated elsewhere.
