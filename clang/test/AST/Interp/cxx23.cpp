--- conflicted
+++ resolved
@@ -1,52 +1,27 @@
-// RUN: %clang_cc1 -std=c++20 -fsyntax-only -fcxx-exceptions -verify=ref20,all %s
+// RUN: %clang_cc1 -std=c++20 -fsyntax-only -fcxx-exceptions -verify=ref20,all,all-20 %s
 // RUN: %clang_cc1 -std=c++23 -fsyntax-only -fcxx-exceptions -verify=ref23,all %s
-// RUN: %clang_cc1 -std=c++20 -fsyntax-only -fcxx-exceptions -verify=expected20,all %s -fexperimental-new-constant-interpreter
+// RUN: %clang_cc1 -std=c++20 -fsyntax-only -fcxx-exceptions -verify=expected20,all,all-20 %s -fexperimental-new-constant-interpreter
 // RUN: %clang_cc1 -std=c++23 -fsyntax-only -fcxx-exceptions -verify=expected23,all %s -fexperimental-new-constant-interpreter
 
 /// FIXME: The new interpreter is missing all the 'control flows through...' diagnostics.
 
-<<<<<<< HEAD
-constexpr int f(int n) {  // ref20-error {{constexpr function that never produces a constant expression}}
+constexpr int f(int n) {  // ref20-error {{constexpr function that never produces a constant expression}} \
+                          // expected20-error {{constexpr function that never produces a constant expression}}
   static const int m = n; // ref20-note {{control flows through the definition of a static variable}} \
                           // ref20-warning {{is a C++23 extension}} \
-                          // expected20-warning {{is a C++23 extension}}
-=======
-constexpr int f(int n) {  // ref20-error {{constexpr function never produces a constant expression}} \
-                          // ref23-error {{constexpr function never produces a constant expression}} \
-                          // expected20-error {{constexpr function never produces a constant expression}} \
-                          // expected23-error {{constexpr function never produces a constant expression}}
-  static const int m = n; // ref20-note {{control flows through the definition of a static variable}} \
-                          // ref20-warning {{is a C++23 extension}} \
-                          // ref23-note {{control flows through the definition of a static variable}} \
                           // expected20-warning {{is a C++23 extension}} \
                           // expected20-note {{declared here}} \
-                          // expected23-note {{declared here}}
->>>>>>> a6688462
 
-  return m; // expected20-note {{initializer of 'm' is not a constant expression}} \
-            // expected23-note {{initializer of 'm' is not a constant expression}}
+  return m; // expected20-note {{initializer of 'm' is not a constant expression}}
 }
-<<<<<<< HEAD
-constexpr int g(int n) {        // ref20-error {{constexpr function that never produces a constant expression}}
+constexpr int g(int n) {        // ref20-error {{constexpr function that never produces a constant expression}} \
+                                // expected20-error {{constexpr function that never produces a constant expression}}
   thread_local const int m = n; // ref20-note {{control flows through the definition of a thread_local variable}} \
                                 // ref20-warning {{is a C++23 extension}} \
-                                // expected20-warning {{is a C++23 extension}}
-  return m;
-=======
-constexpr int g(int n) {        // ref20-error {{constexpr function never produces a constant expression}} \
-                                // ref23-error {{constexpr function never produces a constant expression}} \
-                                // expected20-error {{constexpr function never produces a constant expression}} \
-                                // expected23-error {{constexpr function never produces a constant expression}}
-  thread_local const int m = n; // ref20-note {{control flows through the definition of a thread_local variable}} \
-                                // ref20-warning {{is a C++23 extension}} \
-                                // ref23-note {{control flows through the definition of a thread_local variable}} \
                                 // expected20-warning {{is a C++23 extension}} \
-                                // expected20-note {{declared here}} \
-                                // expected23-note {{declared here}}
-  return m; // expected20-note {{initializer of 'm' is not a constant expression}} \
-            // expected23-note {{initializer of 'm' is not a constant expression}}
+                                // expected20-note {{declared here}}
+  return m; // expected20-note {{initializer of 'm' is not a constant expression}}
 
->>>>>>> a6688462
 }
 
 constexpr int c_thread_local(int n) { // ref20-error {{constexpr function that never produces a constant expression}} \
@@ -133,8 +108,9 @@
   static_assert(f2() == 3);
 
   struct S1 {
-    constexpr S1() { // all-error {{never produces a constant expression}}
-      throw; // all-note 2{{not valid in a constant expression}}
+    constexpr S1() { // all-20-error {{never produces a constant expression}}
+      throw; // all-note {{not valid in a constant expression}} \
+             // all-20-note {{not valid in a constant expression}}
     }
     static constexpr int operator()() { return 3; } // ref20-warning {{C++23 extension}} \
                                                     // expected20-warning {{C++23 extension}}
