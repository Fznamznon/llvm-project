include(BuiltinTests)
include(CheckCSourceCompiles)

# Make all the tests only check the compiler
set(TEST_COMPILE_ONLY On)

# Check host compiler support for certain flags
builtin_check_c_compiler_flag(-fPIC                 COMPILER_RT_HAS_FPIC_FLAG)
builtin_check_c_compiler_flag(-fPIE                 COMPILER_RT_HAS_FPIE_FLAG)
builtin_check_c_compiler_flag(-fno-builtin          COMPILER_RT_HAS_FNO_BUILTIN_FLAG)
builtin_check_c_compiler_flag(-std=c11              COMPILER_RT_HAS_STD_C11_FLAG)
builtin_check_c_compiler_flag(-fvisibility=hidden   COMPILER_RT_HAS_VISIBILITY_HIDDEN_FLAG)
builtin_check_c_compiler_flag(-fomit-frame-pointer  COMPILER_RT_HAS_OMIT_FRAME_POINTER_FLAG)
builtin_check_c_compiler_flag(-ffreestanding        COMPILER_RT_HAS_FREESTANDING_FLAG)
builtin_check_c_compiler_flag(-fxray-instrument     COMPILER_RT_HAS_XRAY_COMPILER_FLAG)

builtin_check_c_compiler_source(COMPILER_RT_HAS_ATOMIC_KEYWORD
"
int foo(int x, int y) {
 _Atomic int result = x * y;
 return result;
}
")


set(ARM64 aarch64)
set(ARM32 arm armhf armv6m armv7m armv7em armv7 armv7s armv7k)
set(HEXAGON hexagon)
set(X86 i386)
set(X86_64 x86_64)
set(MIPS32 mips mipsel)
set(MIPS64 mips64 mips64el)
set(PPC64 powerpc64 powerpc64le)
set(RISCV32 riscv32)
set(RISCV64 riscv64)
set(SPARC sparc)
set(SPARCV9 sparcv9)
set(TRICORE tricore)
set(WASM32 wasm32)
set(WASM64 wasm64)
set(VE ve)

if(APPLE)
  set(ARM64 arm64 arm64e)
  set(ARM32 armv7 armv7k armv7s)
  set(X86_64 x86_64 x86_64h)
endif()

<<<<<<< HEAD
set(ALL_BUILTIN_SUPPORTED_ARCH ${X86} ${X86_64} ${ARM32} ${ARM64}
    ${HEXAGON} ${MIPS32} ${MIPS64} ${PPC64} ${RISCV32} ${RISCV64} ${SPARC} ${SPARCV9} ${TRICORE} ${WASM32} ${WASM64})
=======
set(ALL_BUILTIN_SUPPORTED_ARCH
  ${X86} ${X86_64} ${ARM32} ${ARM64}
  ${HEXAGON} ${MIPS32} ${MIPS64} ${PPC64}
  ${RISCV32} ${RISCV64} ${SPARC} ${SPARCV9}
  ${WASM32} ${WASM64} ${VE})
>>>>>>> 052c962c

include(CompilerRTUtils)
include(CompilerRTDarwinUtils)

if(APPLE)

  find_darwin_sdk_dir(DARWIN_osx_SYSROOT macosx)
  find_darwin_sdk_dir(DARWIN_iossim_SYSROOT iphonesimulator)
  find_darwin_sdk_dir(DARWIN_ios_SYSROOT iphoneos)
  find_darwin_sdk_dir(DARWIN_watchossim_SYSROOT watchsimulator)
  find_darwin_sdk_dir(DARWIN_watchos_SYSROOT watchos)
  find_darwin_sdk_dir(DARWIN_tvossim_SYSROOT appletvsimulator)
  find_darwin_sdk_dir(DARWIN_tvos_SYSROOT appletvos)

  set(DARWIN_EMBEDDED_PLATFORMS)
  set(DARWIN_osx_BUILTIN_MIN_VER 10.5)
  set(DARWIN_osx_BUILTIN_MIN_VER_FLAG
      -mmacosx-version-min=${DARWIN_osx_BUILTIN_MIN_VER})
  set(DARWIN_osx_BUILTIN_ALL_POSSIBLE_ARCHS ${X86} ${X86_64})

  if(COMPILER_RT_ENABLE_IOS)
    list(APPEND DARWIN_EMBEDDED_PLATFORMS ios)
    set(DARWIN_ios_MIN_VER_FLAG -miphoneos-version-min)
    set(DARWIN_ios_BUILTIN_MIN_VER 6.0)
    set(DARWIN_ios_BUILTIN_MIN_VER_FLAG
      ${DARWIN_ios_MIN_VER_FLAG}=${DARWIN_ios_BUILTIN_MIN_VER})
    set(DARWIN_ios_BUILTIN_ALL_POSSIBLE_ARCHS ${ARM64} ${ARM32})
    set(DARWIN_iossim_BUILTIN_ALL_POSSIBLE_ARCHS ${X86} ${X86_64})
  endif()
  if(COMPILER_RT_ENABLE_WATCHOS)
    list(APPEND DARWIN_EMBEDDED_PLATFORMS watchos)
    set(DARWIN_watchos_MIN_VER_FLAG -mwatchos-version-min)
    set(DARWIN_watchos_BUILTIN_MIN_VER 2.0)
    set(DARWIN_watchos_BUILTIN_MIN_VER_FLAG
      ${DARWIN_watchos_MIN_VER_FLAG}=${DARWIN_watchos_BUILTIN_MIN_VER})
    set(DARWIN_watchos_BUILTIN_ALL_POSSIBLE_ARCHS armv7 armv7k)
    set(DARWIN_watchossim_BUILTIN_ALL_POSSIBLE_ARCHS ${X86})
  endif()
  if(COMPILER_RT_ENABLE_TVOS)
    list(APPEND DARWIN_EMBEDDED_PLATFORMS tvos)
    set(DARWIN_tvos_MIN_VER_FLAG -mtvos-version-min)
    set(DARWIN_tvos_BUILTIN_MIN_VER 9.0)
    set(DARWIN_tvos_BUILTIN_MIN_VER_FLAG
      ${DARWIN_tvos_MIN_VER_FLAG}=${DARWIN_tvos_BUILTIN_MIN_VER})
    set(DARWIN_tvos_BUILTIN_ALL_POSSIBLE_ARCHS armv7 arm64)
    set(DARWIN_tvossim_BUILTIN_ALL_POSSIBLE_ARCHS ${X86} ${X86_64})
  endif()

  set(BUILTIN_SUPPORTED_OS osx)

  # We're setting the flag manually for each target OS
  set(CMAKE_OSX_DEPLOYMENT_TARGET "")

  # NOTE: We deliberately avoid using `DARWIN_<os>_ARCHS` here because that is
  # used by `config-ix.cmake` in the context of building the rest of
  # compiler-rt where the global `${TEST_COMPILE_ONLY}` (used by
  # `darwin_test_archs()`) has a different value.
  darwin_test_archs(osx
    DARWIN_osx_BUILTIN_ARCHS
    ${DARWIN_osx_BUILTIN_ALL_POSSIBLE_ARCHS}
  )
  message(STATUS "OSX supported builtin arches: ${DARWIN_osx_BUILTIN_ARCHS}")
  foreach(arch ${DARWIN_osx_BUILTIN_ARCHS})
    list(APPEND COMPILER_RT_SUPPORTED_ARCH ${arch})
    set(CAN_TARGET_${arch} 1)
  endforeach()

  foreach(platform ${DARWIN_EMBEDDED_PLATFORMS})
    if(DARWIN_${platform}sim_SYSROOT)
      set(DARWIN_${platform}sim_BUILTIN_MIN_VER
        ${DARWIN_${platform}_BUILTIN_MIN_VER})
      set(DARWIN_${platform}sim_BUILTIN_MIN_VER_FLAG
        ${DARWIN_${platform}_BUILTIN_MIN_VER_FLAG})

      set(DARWIN_${platform}sim_SKIP_CC_KEXT On)

      darwin_test_archs(${platform}sim
        DARWIN_${platform}sim_BUILTIN_ARCHS
        ${DARWIN_${platform}sim_BUILTIN_ALL_POSSIBLE_ARCHS}
      )
      message(STATUS "${platform} Simulator supported builtin arches: ${DARWIN_${platform}sim_BUILTIN_ARCHS}")
      if(DARWIN_${platform}sim_BUILTIN_ARCHS)
        list(APPEND BUILTIN_SUPPORTED_OS ${platform}sim)
      endif()
      foreach(arch ${DARWIN_${platform}sim_BUILTIN_ARCHS})
        list(APPEND COMPILER_RT_SUPPORTED_ARCH ${arch})
        set(CAN_TARGET_${arch} 1)
      endforeach()
    endif()

    if(DARWIN_${platform}_SYSROOT)
      darwin_test_archs(${platform}
        DARWIN_${platform}_BUILTIN_ARCHS
        ${DARWIN_${platform}_BUILTIN_ALL_POSSIBLE_ARCHS}
      )
      message(STATUS "${platform} supported builtin arches: ${DARWIN_${platform}_BUILTIN_ARCHS}")
      if(DARWIN_${platform}_BUILTIN_ARCHS)
        list(APPEND BUILTIN_SUPPORTED_OS ${platform})
      endif()
      foreach(arch ${DARWIN_${platform}_BUILTIN_ARCHS})
        list(APPEND COMPILER_RT_SUPPORTED_ARCH ${arch})
        set(CAN_TARGET_${arch} 1)
      endforeach()
    endif()
  endforeach()

  list_intersect(BUILTIN_SUPPORTED_ARCH ALL_BUILTIN_SUPPORTED_ARCH COMPILER_RT_SUPPORTED_ARCH)

else()
  # If we're not building the builtins standalone, just rely on the  tests in
  # config-ix.cmake to tell us what to build. Otherwise we need to do some leg
  # work here...
  if(COMPILER_RT_BUILTINS_STANDALONE_BUILD)
    test_targets()
  endif()
  # Architectures supported by compiler-rt libraries.
  filter_available_targets(BUILTIN_SUPPORTED_ARCH
    ${ALL_BUILTIN_SUPPORTED_ARCH})
endif()

message(STATUS "Builtin supported architectures: ${BUILTIN_SUPPORTED_ARCH}")<|MERGE_RESOLUTION|>--- conflicted
+++ resolved
@@ -46,16 +46,11 @@
   set(X86_64 x86_64 x86_64h)
 endif()
 
-<<<<<<< HEAD
-set(ALL_BUILTIN_SUPPORTED_ARCH ${X86} ${X86_64} ${ARM32} ${ARM64}
-    ${HEXAGON} ${MIPS32} ${MIPS64} ${PPC64} ${RISCV32} ${RISCV64} ${SPARC} ${SPARCV9} ${TRICORE} ${WASM32} ${WASM64})
-=======
 set(ALL_BUILTIN_SUPPORTED_ARCH
   ${X86} ${X86_64} ${ARM32} ${ARM64}
   ${HEXAGON} ${MIPS32} ${MIPS64} ${PPC64}
   ${RISCV32} ${RISCV64} ${SPARC} ${SPARCV9}
-  ${WASM32} ${WASM64} ${VE})
->>>>>>> 052c962c
+  ${TRICORE} ${WASM32} ${WASM64} ${VE})
 
 include(CompilerRTUtils)
 include(CompilerRTDarwinUtils)
